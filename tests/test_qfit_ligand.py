--- conflicted
+++ resolved
@@ -12,15 +12,12 @@
     setup_logging,
     log_run_info,
 )
-<<<<<<< HEAD
 from qfit.utils.mock_utils import BaseTestRunner
-=======
 from qfit.solvers import (
     available_qp_solvers,
     available_miqp_solvers,
 )
 
->>>>>>> 2fbee0d3
 
 logger = logging.getLogger(__name__)
 
