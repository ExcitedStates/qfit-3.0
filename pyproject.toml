--- conflicted
+++ resolved
@@ -1,15 +1,5 @@
 [build-system]
 requires = [
-<<<<<<< HEAD
-    "setuptools",
-    "wheel",
-    "setuptools_scm",
-    "numpy>=1.20,<2",
-    "cvxpy",
-    "pyscipopt",
-]
-build-backend = "setuptools.build_meta"
-=======
 	"setuptools",  # PEP 508 specifications.
 	"wheel",       # PEP 508 specifications.
 	"setuptools_scm",
@@ -17,4 +7,4 @@
 	"cvxpy",
 	"pyscipopt",
 ]
->>>>>>> 251b2e2e
+build-backend = "setuptools.build_meta"