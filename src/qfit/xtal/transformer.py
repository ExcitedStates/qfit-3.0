import logging

from cctbx import maptbx, masks, miller
from cctbx.sgtbx import space_group_info
from cctbx.uctbx import unit_cell
from cctbx.xray import structure_factors
from cctbx.array_family import flex as flex_array
from cctbx.xray import ext as xray_ext
from mmtbx.utils import shift_origin

logger = logging.getLogger(__name__)


def fft_map_coefficients(map_coeffs, nyquist=2):
    """
    Transform CCTBX map coefficients (e.g. from an MTZ file) to a real map,
    using symmetry-aware FFT gridding.  Returns the equivalent 3D numpy array.
    """
    fft_map = map_coeffs.fft_map(
        resolution_factor=1/(2*nyquist),
        symmetry_flags=maptbx.use_space_group_symmetry)
    real_map = fft_map.apply_sigma_scaling().real_map_unpadded()
    logger.info(f"FFT map dimensions from CCTBX: {real_map.focus()}")
    return real_map.as_numpy_array()


class Transformer:

    """
    Manager to transform a structure to a density or equivalent atom mask,
    using CCTBX map sampling functions.  Modifies the xmap object in place.
    """
    def __init__(
        self,
        structure,
        xmap,
        rmax=3.0,
        em=False,
    ):
        self.structure = structure
        self.xmap = xmap
        self.rmax = rmax
        self.em = em

    def reset(self, rmax=None, full=False):
        if full:
            self.xmap.array.fill(0)
        else:
            self.mask(rmax=rmax, value=0.0)

    def get_masked_selection(self):
        return self.xmap.array > 0

    def mask(self, rmax=None, value=1.0):
        """
        Compute an atom mask around the current structure.  Modifies
        self.xmap in place by adding values of 1 for masked points, 0 for
        points outside the mask.  Assumes that the map has previously
        been reset to 0 with self.reset(full=True).
        """
        if rmax is None:
            rmax = self.rmax
        xrs, _ = self._get_xray_structure_in_box()
        return self._mask_cctbx(xrs, rmax, value)

    def _get_xray_structure(self):
        symm = self.structure.crystal_symmetry
        if not symm:
            symm = self.xmap.get_p1_crystal_symmetry()
        xrs = self.structure.to_xray_structure(
            active_only=True,
            crystal_symmetry=symm)
        if self.em:
            #logger.debug("Switching to electron structure factor table")
            xrs.discard_scattering_type_registry()
            xrs.scattering_type_registry(table="electron")
        else:
            xrs.scattering_type_registry(table="n_gaussian")
        return xrs

    def _get_xray_structure_in_box(self):
        # XXX the logic in here is a simplified version of the approach in
        # mmtbx.utils.extract_box_around_model_and_map.  in the future it
        # would be better to use that wrapper directly in qfit, in place
        # of the calls to xmap.extract()
        xrs = self._get_xray_structure()
        if self.xmap.is_canonical_unit_cell() and self.em:
            return xrs.expand_to_p1(), 0
        # XXX note that a lot of this math is technically unnecessary if the
        # map is already a canonical P1 box, but dealing with this up front
        # allows us to modify the extracted cctbx.xray.structure object in
        # place with new coordinates and/or Bs
        origin = tuple(int(x) for x in self.xmap.grid_parameters.offset)
        uc_grid = tuple(int(x) for x in self.xmap.unit_cell_shape)
        n_real = self.xmap.n_real()
        #logger.debug(f"Computing mask with n_real={n_real} origin={origin} uc_grid={uc_grid}")
        ucp = xrs.unit_cell().parameters()
        box_cell_abc = [ucp[i]*(n_real[i]/uc_grid[i]) for i in range(3)]
        uc_box = unit_cell(box_cell_abc + list(ucp)[3:])
        #logger.debug(f"New unit cell: {uc_box.parameters()}")
        sg_p1 = space_group_info("P1")
        # XXX unlike the original qFit implementation, I am not even
        # attempting to deal with space group symmetry right now.  weirdly,
        # it's not clear if this even matters, since the old implementation
        # seems slightly buggy
        xrs_p1_box = xrs.customized_copy(space_group_info=sg_p1)
        sites_start = xrs_p1_box.sites_cart()
        # this applies the shift to the xrs_p1_box object
        soo = shift_origin(
            xray_structure=xrs_p1_box,
            n_xyz=uc_grid,
            origin_grid_units=origin)
        sites_cart = soo.xray_structure.sites_cart()
        delta_xyz_cart = sites_cart - sites_start
        sites_frac = uc_box.fractionalize(sites_cart)
        xrs_shifted = xrs_p1_box.customized_copy(unit_cell=uc_box)
        xrs_shifted.set_sites_frac(sites_frac)
        return xrs_shifted, delta_xyz_cart

    def _mask_cctbx(self, xrs, rmax, value=1.0):
        """
        Compute an atom mask using cctbx.masks.  This method accounts for
        map cutouts and origin shifts to match the original qFit behavior,
        by temporarily translating the masked structure to fit in a P1 box
        corresponding to the map extents.
        """
        n_real = self.xmap.n_real()
        sites_frac = xrs.sites_frac()
        # this mask is inverted, i.e. the region of interest has value 0
        mask_sel = masks.around_atoms(
            xrs.unit_cell(),
            1,
            sites_frac,
            flex_array.double(sites_frac.size(), rmax),
            n_real,
            0,
            0).data == 0
        self.xmap.mask_with_value(mask_sel, value)

    def get_conformers_mask(self, coor_set, rmax):
        """
        Get the combined map mask (as a numpy boolean array) for a series of
        coordinates for the current structure.
        """
        assert len(coor_set) > 0
        self.reset(full=True)
        logger.debug(f"Masking {len(coor_set)} conformations")
        xrs, dxyz = self._get_xray_structure_in_box()
        for coor in coor_set:
            # XXX the active selection may be smaller the coordinate array!
            if coor.size != xrs.scatterers().size():
                coor = coor[self.structure.active]
            xrs.set_sites_cart(flex_array.vec3_double((coor + dxyz).tolist()))
            self._mask_cctbx(xrs, rmax)
        mask = self.xmap.array > 0
        self.reset(full=True)
        return mask

    def get_conformers_densities(self, coor_set, b_set):
        """
        Iterate over paired lists of candidate conformation coordinates and
        B-factors and compute the density for each, without duplicating
        memory or array operations.
        """
        xrs, dxyz = self._get_xray_structure_in_box()
        for (coor, b) in zip(coor_set, b_set):
            if coor.size != xrs.scatterers().size():
                coor = coor[self.structure.active]
                b = b[self.structure.active]
            xrs.set_sites_cart(flex_array.vec3_double((coor + dxyz).tolist()))
            xrs.set_b_iso(values=flex_array.double(b))
            yield self.density(xrs)
            self.reset(full=True)

<<<<<<< HEAD
    # TODO figure out why this produces inferior results versus FFT
    def density(self, xrs=None):
=======
    def density(self):
>>>>>>> ff33d042
        """
        Compute the current model electron density using cctbx.xray map
        sampling function, without any FFTs
        """
        if not xrs:
            xrs, _ = self._get_xray_structure_in_box()
        n_real = self.xmap.n_real()
        u_base = xray_ext.calc_u_base(
            d_min=self.xmap.resolution.high,
            grid_resolution_factor=0.25)
        sampled_density = xray_ext.sampled_model_density(
            unit_cell=xrs.unit_cell(),
            scatterers=xrs.scatterers(),
            scattering_type_registry=xrs.scattering_type_registry(),
            fft_n_real=n_real,
            fft_m_real=n_real,
            u_base=u_base,
            wing_cutoff=1e-3,
            exp_table_one_over_step_size=-100,
            force_complex=False,
            use_u_base_as_u_extra=True,
            sampled_density_must_be_positive=False,
            tolerance_positive_definite=1e-5)
        real_map = sampled_density.real_map_unpadded()
        self.xmap.set_values_from_flex_array(real_map)
        return self.xmap.array


# XXX this is much slower, but it's useful as a reference implementation
class FFTTransformer(Transformer):
    """
    Alternative transformer for cases where we want to use the same set of
    reflections (h,k,l) as the input map coefficients, and can tolerate the
    overhead of running two FFTs.  Currently this is only used in scaler.py.
    """

    def __init__(self, structure, xmap, hkl=None, em=False, **kwds):
        super().__init__(structure, xmap, em=em)
        if hkl is None:
            hkl = self.xmap.hkl
        assert hkl is not None
        self.hkl = hkl

    def density(self, xrs=None):
        """
        Compute the electron density using via CCTBX structure factor FFT.
        """
        assert self.structure.crystal_symmetry is not None
        if not xrs:
            xrs = self._get_xray_structure()
        reflections = miller.set(xrs.crystal_symmetry(),
                                 flex_array.miller_index(self.hkl),
                                 anomalous_flag=False)
        # XXX This is currently in closer agreement with the previous
        # implementation, which did not use FFT, but it is much slower
        sfs = structure_factors.from_scatterers(
            crystal_symmetry=xrs.crystal_symmetry(),
            d_min=self.xmap.resolution.high,
            cos_sin_table=False,
            quality_factor=None,
            u_base=None,
            b_base=None,
            wing_cutoff=None)(
                xray_structure=xrs,
                miller_set=reflections,
                algorithm="fft")
        grid = maptbx.crystal_gridding(
            unit_cell = xrs.unit_cell(),
            space_group_info = xrs.space_group_info(),
            pre_determined_n_real = self.xmap.n_real())
        fcalc_map = miller.fft_map(
            crystal_gridding = grid,
            fourier_coefficients = sfs.f_calc())
        real_map = fcalc_map.apply_volume_scaling().real_map_unpadded()
        self.xmap.set_values_from_flex_array(real_map)
        return self.xmap.array


def get_transformer(impl_name="cctbx", *args, **kwds):
    """
    Instantiate a Transformer class using the specified implementation.
    """
    if impl_name == "fft":
        return FFTTransformer(*args, **kwds)
    else:
        return Transformer(*args, **kwds)<|MERGE_RESOLUTION|>--- conflicted
+++ resolved
@@ -172,12 +172,7 @@
             yield self.density(xrs)
             self.reset(full=True)
 
-<<<<<<< HEAD
-    # TODO figure out why this produces inferior results versus FFT
     def density(self, xrs=None):
-=======
-    def density(self):
->>>>>>> ff33d042
         """
         Compute the current model electron density using cctbx.xray map
         sampling function, without any FFTs
