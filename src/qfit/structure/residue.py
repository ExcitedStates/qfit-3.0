import itertools as itl
import logging

from scitbx.array_family import flex
import iotbx.pdb.hierarchy
import numpy as np

from .base_structure import BaseMonomer
from .math import *
from .rotamers import ROTAMERS


logger = logging.getLogger(__name__)


_PROTEIN_BACKBONE_ATOMS = ["N", "CA", "C"]
_NUCLEOTIDE_BACKBONE_ATOMS = ["P", "O5'", "C5'", "C4'", "C3'", "O3"]
_SOLVENTS = ["HOH"]
_COVALENT_BOND_LENGTH = 1.5


def residue_type(residue) -> str:
    """Check residue type.

    The following types are recognized:
        rotamer-residue
            Amino acid for which rotamer information is available
        aa-residue
            Amino acid residue
        residue
            DNA / RNA residue
        solvent
            HOH
        ligand
            Other
    """
    # FIXME this is being called with objects that may represent multimers
    # RNA and DNA backbone atoms
    if residue.resn[0] in ROTAMERS:
        return "rotamer-residue"
    bb_atoms = _PROTEIN_BACKBONE_ATOMS
    if residue.select("name", bb_atoms).size == 3:
        return "aa-residue"
    xna_atoms = _NUCLEOTIDE_BACKBONE_ATOMS
    if residue.select("name", xna_atoms).size == 6:
        return "residue"
    if residue.resn[0] in _SOLVENTS:
        return "solvent"
    return "ligand"


class Residue(BaseMonomer):
    def __init__(self, *args, **kwargs):
        super().__init__(*args, **kwargs)
        self.id = (kwargs["resi"], kwargs["icode"])

    def __repr__(self):
        resi, icode = self.id
        string = "Residue: {}".format(resi)
        if self.id[1] != "":
            string += ":{}".format(icode)
        return string

    @property
    def identifier_tuple(self) -> tuple:
        """Returns (chain, resi, icode) to identify this residue."""
        chainid = self.chain[0]
        resi, icode = self.id
        return (chainid, resi, icode)

    @property
    def shortcode(self) -> str:
        (chainid, resi, icode) = self.identifier_tuple
        shortcode = f"{chainid}_{resi}"
        if icode:
            shortcode += f"_{icode}"
        return shortcode

    def reinitialize_object(self):
        """
        Return a fresh object of the same class with the same data array,
        after unpickling in a multiprocessing call.
        """
        return self.__class__(
            self._pdb_hierarchy,
            resi=self.id[0],
            icode=self.id[1],
            monomer_type=self.type,
            selection=self._selection,
            parent=self.parent,
        )

    def get_named_atom_selection(self, atom_names):
        """
        Given a list of atom names, return the corresponding selection
        as a flex.size_t array
        """
        atom_i_seqs = {self._atoms[i].name.strip():i for i in self._selection}
        sel = []
        for atom_name in atom_names:
            if atom_name in atom_i_seqs:
                sel.append(atom_i_seqs[atom_name])
            else:
                raise KeyError(f"Can't find atom named '{atom_name}' in residue {self}")
        return flex.size_t(sel)

    def _is_next_polymer_residue(self, other):
        bond_length = np.finfo(float).max
        if self.type in ("rotamer-residue", "aa-residue"):
            # Check for nearness
            sel = self.select("name", "C")
            C = self.get_xyz(sel)
            sel = other.select("name", "N")
            N = other.get_xyz(sel)
            bond_length = np.linalg.norm(N - C)
        elif self.type == "residue":
            # Check if RNA / DNA segment
            O3 = self.extract("name O3'")
            P = other.extract("name P")
            bond_length = np.linalg.norm(O3.coor[0] - P.coor[0])
        return bond_length < _COVALENT_BOND_LENGTH


class RotamerResidue(Residue):
    def __init__(self, *args, **kwargs):
        super().__init__(*args, **kwargs)
        self._residue_info = ROTAMERS[self.resname]
        self.nchi = self._residue_info["nchi"]
        self.rotamers = self._residue_info["rotamers"]
        self.nrotamers = len(self.rotamers)
        self._init_clash_detection()
        #self.i = 0

    def get_residue_info(self, key):
        return self._residue_info[key]

    # FIXME deprecated
    def get_rotamers(self, key):
        return self._residue_info[key]

    def get_missing_atoms(self):
        """Return a list of missing non-hydrogen atom names"""
        expected_atoms = np.array(self.get_residue_info("atoms"))
        missing_sel = np.isin(
            expected_atoms, test_elements=self.name, invert=True
        )
        return expected_atoms[missing_sel]

    def _init_clash_detection(self, scaling_factor=0.75, covalent_bonds=None):
        # Setup the condensed distance based arrays for clash detection and fill them
        self._ndistances = self.natoms * (self.natoms - 1) // 2
        self._clash_mask = np.ones(self._ndistances, bool)
        self._clash_radius2 = np.zeros(self._ndistances, float)
        radii = self.covalent_radius
        bonds = self._residue_info["bonds"]
        if covalent_bonds:
            for bond in covalent_bonds:
                bonds.append(bond)
        offset = self.natoms * (self.natoms - 1) // 2
        for i in range(self.natoms - 1):
            # starting_index = int(offset - sp_comb(self.natoms - i, 2)) - i - 1
            natoms_left = self.natoms - i
            starting_index = offset - natoms_left * (natoms_left - 1) // 2 - i - 1
            name1 = self.name[i]
            covrad1 = radii[i]
            for j in range(i + 1, self.natoms):
                bond1 = [name1, self.name[j]]
                bond2 = bond1[::-1]
                covrad2 = radii[j]
                index = starting_index + j
                self._clash_radius2[index] = covrad1 + covrad2 + 0.4
                if bond1 in bonds or bond2 in bonds:
                    self._clash_mask[index] = False

        self._clash_radius2 *= self._clash_radius2
        self._clash_radius2 *= scaling_factor
        self._clashing = np.zeros(self._ndistances, bool)
        self._dist2_matrix = np.empty(self._ndistances, float)

        # All atoms are active from the start
        self.set_active()
        self._active_mask = np.ones(self._ndistances, bool)

    def update_clash_mask(self):
        offset = self.natoms * (self.natoms - 1) // 2 - 1
        for i, active in enumerate(self.active[:-1]):
            natoms_left = self.natoms - i
            starting_index = offset - natoms_left * (natoms_left - 1) // 2 - i
            end = starting_index + self.natoms - i + 1
            self._active_mask[starting_index:end] = active

    def clashes(self) -> int:
        """Checks if there are any internal clashes.
        Deactivated atoms are not taken into account.
        """

        dm = self._dist2_matrix
        coor = self.coor
        dot = np.dot
        k = 0
        for i in range(self.natoms - 1):
            u = coor[i]
            for j in range(i + 1, self.natoms):
                u_v = u - coor[j]
                dm[k] = dot(u_v, u_v)
                k += 1

        np.less_equal(dm, self._clash_radius2, self._clashing)
        self._clashing &= self._clash_mask
        self._clashing &= self._active_mask
        nclashes = self._clashing.sum()
        return nclashes

    def get_chi(self, chi_index) -> float:
        atoms = self._residue_info["chi"][chi_index]
        selection = self.select("name", atoms)
        ordered_sel = []
        for atom in atoms:
            for i_seq in selection:
                if atom == self._atoms[int(i_seq)].name.strip():
                    ordered_sel.append(i_seq)
                    break
        coor = self._atoms.extract_xyz().as_numpy_array()[ordered_sel]
        angle = dihedral_angle(coor)
        return angle

    def set_chi(self, chi_index, value, covalent=None, length=None):
        atoms = self._residue_info["chi"][chi_index]
        selection = self.select("name", atoms)

        # Translate coordinates to center on coor[1]
        coor = self._atoms.extract_xyz().as_numpy_array()[selection]
        origin = coor[1].copy()
        coor -= origin

        # Make an orthogonal axis system based on 3 atoms
        backward = gram_schmidt_orthonormal_zx(coor)
        forward = backward.T

        # Complete selection to be rotated
        atoms_to_rotate = self._residue_info["chi-rotate"][chi_index]
        selection = self.select("name", atoms_to_rotate)
        if covalent in atoms_to_rotate:
            # If we are rotating the atom that is covalently bonded
            # to the ligand, we should also rotate the ligand.
            atoms_to_rotate2 = self.name[length:]
            selection2 = self.select("name", atoms_to_rotate2)
            selection = np.array(list(selection) + list(selection2), dtype=int)

        # Create transformation matrix
        angle = np.deg2rad(value - self.get_chi(chi_index))
        rotation = Rz(angle)
        R = forward @ rotation @ backward

        # Apply transformation
        coor_to_rotate = self._atoms.extract_xyz().as_numpy_array()[selection]
        coor_to_rotate -= origin
        coor_to_rotate = np.dot(coor_to_rotate, R.T)
        coor_to_rotate += origin
        self.set_xyz(coor_to_rotate, selection)

    def complete_residue(self):
        if residue_type(self) != "rotamer-residue":
            msg = (
                f"Cannot complete non-aminoacid residue {self}. "
                f"Please complete the missing atoms of the residue before "
                f"running qFit again!"
            )
            raise RuntimeError(msg)

        for atom in self._residue_info["atoms"]:
            # Found a missing atom!
            if atom not in self.name:
                self._complete_residue_recursive(atom)

    def _complete_residue_recursive(self, next_atom_name):
        if next_atom_name in ["N", "C", "CA", "O"]:
            msg = (
                f"{self} is missing backbone atom {next_atom_name}. "
                f"qFit cannot complete missing backbone atoms. "
                f"Please complete the missing backbone atoms of "
                f"the residue before running qFit again!"
            )
            raise RuntimeError(msg)

        ref_atom = self._residue_info["connectivity"][next_atom_name][0]
        if ref_atom not in self.name:
<<<<<<< HEAD
            self._complete_residue_recursive(ref_atom)
=======
            print('ref atom:')
            print(ref_atom)
            self.complete_residue_recursive(ref_atom)
        print(self.name)
>>>>>>> 7cae9d1c
        idx = np.argwhere(self.name == ref_atom)[0]
        ref_coor = self.coor[idx]
        bond_length, bond_length_sd = self._residue_info["bond_dist"][ref_atom][next_atom_name]
        # Identify a suitable atom for the bond angle:
        for angle in self._residue_info["bond_angle"]:
            if angle[0][1] == ref_atom and angle[0][2] == next_atom_name:
                if angle[0][0][0] == "H":
                    continue
                bond_angle_atom = angle[0][0]
                bond_angle, bond_angle_sd = angle[1]
                if bond_angle_atom not in self.name:
                    self._complete_residue_recursive(bond_angle_atom)
                bond_angle_coor = self.coor[
                    np.argwhere(self.name == bond_angle_atom)[0]
                ]
                dihedral_atom = None
                # If the atom's position is dependent on a rotamer,
                # identify the fourth dihedral angle atom:
                for i, chi in self._residue_info["chi"].items():
                    if (
                        chi[1] == bond_angle_atom
                        and chi[2] == ref_atom
                        and chi[3] == next_atom_name
                    ):
                        dihedral_atom = chi[0]
                        dihed_angle = self._residue_info["rotamers"][0][i - 1]

                # If the atom's position is not dependent on a rotamer,
                # identify the fourth dihedral angle atom:
                if dihedral_atom is None:
                    for dihedral in self._residue_info["dihedral"]:
                        if (
                            dihedral[0][1] == bond_angle_atom
                            and dihedral[0][2] == ref_atom
                            and dihedral[0][3] == next_atom_name
                        ):
                            dihedral_atom = dihedral[0][0]
                            if dihedral[1][0] in self._residue_info["atoms"]:
                                other_dihedral_atom = dihedral[1][0]
                                if dihedral_atom not in self.name:
                                    self._complete_residue_recursive(dihedral_atom)
                                dihedral_atom_coor = self.coor[
                                    np.argwhere(self.name == dihedral_atom)[0]
                                ]
                                if other_dihedral_atom not in self.name:
                                    self._complete_residue_recursive(other_dihedral_atom)
                                other_dihedral_atom_coor = self.coor[
                                    np.argwhere(self.name == other_dihedral_atom)[0]
                                ]
                                try:
                                    dihed_angle = dihedral[1][1]
                                    dihed_angle += dihedral_angle(
                                        [
                                            dihedral_atom_coor[0],
                                            bond_angle_coor[0],
                                            ref_coor[0],
                                            other_dihedral_atom_coor[0],
                                        ]
                                    )
                                    if dihed_angle > 180:
                                        dihed_angle -= 360  # wrap to (-180, 180]
                                except:
                                    dihed_angle = 180
                                    dihed_angle += dihedral_angle(
                                        [
                                            dihedral_atom_coor[0],
                                            bond_angle_coor[0],
                                            ref_coor[0],
                                            other_dihedral_atom_coor[0],
                                        ]
                                    )
                                    if dihed_angle > 180:
                                        dihed_angle -= 360  # wrap to (-180, 180]
                            else:
                                dihed_angle = dihedral[1][0]
                            break
                if dihedral_atom is not None:
                    if dihedral_atom not in self.name:
                        self._complete_residue_recursive(dihedral_atom)
                    dihedral_atom_coor = self.coor[
                        np.argwhere(self.name == dihedral_atom)[0]
                    ]
                    break

        logger.debug(
            f"Rebuilding {next_atom_name}:\n"
            f"  {dihedral_atom}@{dihedral_atom_coor.flatten()}\n"
            f"  {bond_angle_atom}@{bond_angle_coor.flatten()}\n"
            f"  {ref_atom}@{ref_coor.flatten()}\n"
            f"  length:{bond_length}±{bond_length_sd}\n"
            f"  angle:{bond_angle}±{bond_angle_sd}\n"
            f"  dihedral_angle:{dihed_angle}"
        )
        try:
            new_coor = self.calc_coordinates(
                dihedral_atom_coor.flatten(),
                bond_angle_coor.flatten(),
                ref_coor.flatten(),
                bond_length,
                bond_length_sd,
                np.deg2rad(bond_angle),
                np.deg2rad(bond_angle_sd),
                np.deg2rad(dihed_angle),
            )
            new_coor = [round(x, 3) for x in new_coor]
        except RuntimeError as e:
            raise RuntimeError(f"Unable to rebuild atom {next_atom_name}.") from e
        else:
            logger.info(f"Rebuilt {next_atom_name} at {new_coor}")
        self._add_atom(next_atom_name, next_atom_name[0], new_coor)

    def _add_atom(self, name, element, coor):
        """
        Add a new atom to the residue; internally, this means appending
        to the parent iotbx.pdb.hierarchy.atom_group object and updating
        the internal arrays.
        """
        last_atom = self.atoms[-1]
        atom = iotbx.pdb.hierarchy.atom()
        atom.name = name if len(name) == 4 else f" {name}"
        atom.element = element
        atom.xyz = tuple(coor)
        atom.occ = last_atom.occ
        atom.b = last_atom.b
        last_atom.parent().append_atom(atom)
        # XXX what about the parent structure?  does it matter?
        self._atoms = self._pdb_hierarchy.atoms()
        self._atoms.reset_i_seq()
        self._atoms.reset_serial()
        self._selection.append(atom.i_seq)
        self.natoms += 1
        self.total_length += 1
        # XXX not sure about this...
        self._active_flag = np.concatenate((self._active_flag, [False]))
        self.active = True

    def get_rebuilt_structure(self):
        return self.parent.parent.parent.__class__(
            self._pdb_hierarchy,
            **self._kwargs)

    @staticmethod
    def calc_coordinates(i, j, k, L, sig_L, theta, sig_theta, chi):
        """Calculate coords of an atom from three atomic positions and bond parms.

        Will permit deviations in bond length or theta to position an atom.

        TODO: Use a solver to minimise error in both L and theta.

        Args:
            i (np.ndarray[float, shape=(3,)]): coords of atom 3-bonds away
            j (np.ndarray[float, shape=(3,)]): coords of atom 2-bonds away
            k (np.ndarray[float, shape=(3,)]): coords of neighbouring atom
            L (float): bond length
            sig_L (float): standard deviation of bond length
            theta (float): bond angle (in radians)
            sig_theta (float): standard deviation of bond angle (in radians)
            chi (float): dihedral angle (in radians)

        Returns:
            np.ndarray[float, shape=(3,): coords of atom
        """
        print(i, j, k, L, sig_L, theta, sig_theta, chi)
        # We will try these parameters
        step_size = sig_theta / 5
        theta_options_larger = np.linspace(theta, theta + sig_theta, 5, endpoint=False) + step_size
        theta_options_smaller = np.linspace(theta, theta - sig_theta, 5, endpoint=False) - step_size
        theta_options = [
            theta,
            *np.ravel(list(zip(theta_options_larger, theta_options_smaller))),
        ]

        L_step_size = sig_L / 5
        L_options_larger = np.linspace(L, L + sig_L, 5, endpoint=False) + L_step_size
        L_options_smaller = np.linspace(L, L - sig_L, 5, endpoint=False) - L_step_size
        L_options = [L, *np.ravel(list(zip(L_options_larger, L_options_smaller)))]

        tries = itl.product(theta_options, L_options)

        # Loop over parameters, and return the first success.
        for try_theta, try_L in tries:
            try:
                coordinates = RotamerResidue.position_from_bond_parms(
                    i, j, k, try_L, try_theta, chi
                )
            except ValueError:
                # If these parameters didn't work, try the next set.
                continue
            else:
                return coordinates

        # If we get here, we can't rebuild the atom according to our parameters.
        raise RuntimeError(
            f"Could not determine position. "
            f"Exhausted L ∈ [{L - sig_L:.2f}, {L + sig_L:.2f}] and "
            f"theta ∈ [{theta - sig_theta:.2f}, {theta + sig_theta:.2f}]"
        )

    @staticmethod
    def position_from_bond_parms(i, j, k, L, theta, chi):
        """Calculate coords of a 4th atom from 3 atomic coords and bond parms.

        Args:
            i (np.ndarray[float, shape=(3,)]): coords of atom 3-bonds away
            j (np.ndarray[float, shape=(3,)]): coords of atom 2-bonds away
            k (np.ndarray[float, shape=(3,)]): coords of neighbouring atom
            L (float): bond length
            theta (float): bond angle (in radians)
            chi (float): dihedral angle (in radians)

        Returns:
            np.ndarray[float, shape=(3,): coords of atom
        """

        # First, calculate distance vectors u = vec(ji); v = vec(kj)
        u = i - j
        v = j - k

        # Our task here is to find x, the distance vector < a_x, b_x, c_x >
        #     from k to our new atom.

        # Equation 1: plane (derived from θ)
        # ==================================
        #   x . v
        # ---------   = cosθ
        #  ‖x‖ ‖v‖
        #       x . v = ‖v‖ L cosθ
        #
        #     Let  C1 = ‖v‖ L cosθ
        #
        #       x . v = C1

        # If v is normalized
        norm_v = v / np.linalg.norm(v)
        norm_C1 = L * np.cos(theta)

        # Equation 2: plane (derived from χ)
        # ==================================
        # https://en.wikipedia.org/wiki/Dihedral_angle#Mathematical_background
        #        v . (( x × v ) × ( u × v ))
        #       ----------------------------- = sinχ
        #         ‖ v ‖ ‖ u × v ‖ ‖ x × v ‖
        #
        #     But, ‖ x × v ‖ = ‖x‖ ‖v‖ sinθ = ‖v‖ L sinθ
        #         v . (( x × v ) × ( u × v )) = ‖ u × v ‖ ‖v‖^2 L sinθ sinχ
        #     Flipping the cross products
        #         v . (( v × x ) × ( v × u )) = ‖ u × v ‖ ‖v‖^2 L sinθ sinχ
        #     Factoring a scalar triple product out of the vector product
        #              v . (( v . ( x × u ))v = ‖ u × v ‖ ‖v‖^2 L sinθ sinχ
        #     Noting that this is simply ( v . f v ), which is f * ‖v‖^2
        #           (( v . ( x × u )) * ‖v‖^2 = ‖ u × v ‖ ‖v‖^2 L sinθ sinχ
        #     Rotating the scalar triple product, cancelling ‖v‖^2
        #                       x . ( u × v ) = ‖ u × v ‖ L sinθ sinχ
        #
        #     Let                           w = u × v
        #                                  C2 = ‖ u × v ‖ L sinθ sinχ
        #
        #                               x . w = C2

        w = np.cross(u, v)

        # Normalizing this vector
        norm_w = w / np.linalg.norm(w)
        norm_C2 = L * np.sin(theta) * np.sin(chi)

        # Intersection of planes to construct a line
        # ==========================================
        # https://en.wikipedia.org/wiki/Plane_(geometry)#Line_of_intersection_between_two_planes

        # The cross product of the normals to the two planes will be a line
        #     direction, co-linear to the line of intersection.

        # The line of intersection between two planes
        #     Π_1: n1 . r = h1
        #     Π_2: n2 . r = h2
        #     where n_i are normalized can be written as:
        #
        #     r = k(n1 × n2) + r0
        #
        #     If n1 and n2 are orthonormal, r0 is
        #           r0 = n1 h1 + n2 h2

        # Since w = u × v, v ⟂ w, and
        r0 = norm_v * norm_C1 + norm_w * norm_C2

        # Calculate a unit vector along the line from v × w
        unit_vw = np.cross(v, w) / np.linalg.norm(np.cross(v, w))

        # Equation 3: sphere (derived from L)
        # ==================================
        # a_x^2 + b_x^2 + c_x^2 - L^2 = 0

        # Intersection of sphere with line to determine points
        # ====================================================
        # https://en.wikipedia.org/wiki/Line%E2%80%93sphere_intersection

        # Here, we have our sphere:
        #     ‖x‖^2 = L^2
        # where x are the points on the sphere.

        # We also have a line:
        #     x = k l + r0
        # where x are points on the line,
        #       k is a distance along the line
        #       l is a unit vector along the line
        #       r0 is the origin of the line.

        # Combining these two equations
        #     L^2 = ‖ r0 + k l ‖^2
        #         = (r0 + k l) . (r0 + k l)
        #       0 = k^2 (l . l)  +  k (2 r0 . l)  +  (r0 . r0 - L^2)
        # which is a quadratic in k.
        # l is a unit vector, so:
        #       0 = k^2 (1)  +  k (2 r0 . l)  +  (r0 . r0 - L^2)

        b = 2 * np.dot(unit_vw, r0)
        c = np.dot(r0, r0) - L**2

        discriminant = b**2 - 4 * c
        if discriminant < 0:
            logger.debug(
                f"Bond parameters too restrictive!\n"
                f"  u, v: {u, v}\n"
                f"  r0: {r0}\n"
                f"  unit_vw: {unit_vw}\n"
                f"  b, c: {b, c}\n"
                f"  discriminant: {discriminant:.2e}"
            )
            raise ValueError(
                f"Could not determine position to rebuild atom. "
                f"Discriminant: {discriminant:.2e}"
            )

        # Solve the quadratic, and determine 2 potential atom positions.
        # Resolve ambiguity of chi with 2-arg arctan.
        # Translate correct coordinate (it was calc'd relative to k).
        positions = r0 + unit_vw * np.roots([1.0, b, c])[:, np.newaxis]
        calc_chis = [
            np.arctan2(
                np.dot(v, np.cross(np.cross(pos, v), np.cross(u, v))),
                np.linalg.norm(v) * np.dot(np.cross(u, v), np.cross(pos, v)),
            )
            for pos in positions
        ]
        correct_chi = np.isclose(calc_chis, chi)

        # We have calculated atom positions. If there are no correct_chi, this
        # seems to occur from rounding errors at the edges of (-π, π].
        if correct_chi.sum() == 0:
            logger.debug(
                f"No valid chi results:\n"
                f"  chi / calc_chis: {chi}/({calc_chis})\n"
                f"  correct_chi: {correct_chi}"
            )
            raise ValueError(f"Couldn't determine a matching chi.")

        # if discriminant~0, this has identical sols. Take the first.
        x = positions[correct_chi][0]
        x += k
<<<<<<< HEAD
        return x
=======
        return x

    def add_atom(self, name, element, coor):
        index = self._selection[-1]
        if index < len(self.data["record"]):
            index = len(self.data["record"]) - 1
        for attr in self.data:
            if attr == "e":
                setattr(self, "_" + attr, np.append(getattr(self, "_" + attr), element))
            elif attr == "atomid":
                setattr(
                    self, "_" + attr, np.append(getattr(self, "_" + attr), index + 1)
                )
            elif attr == "name":
                setattr(self, "_" + attr, np.append(getattr(self, "_" + attr), name))
            elif attr == "coor":
                setattr(
                    self,
                    "_" + attr,
                    np.append(
                        getattr(self, "_" + attr), np.expand_dims(coor, axis=0), axis=0
                    ),
                )
            else:
                setattr(
                    self,
                    "_" + attr,
                    np.append(getattr(self, "_" + attr), getattr(self, attr)[-1]),
                )
                # Ensure the array and the value being appended are of integer type
        selection = np.append(self.__dict__["_selection"].astype(int), int(index + 1)) #ensuring this is not a float
        setattr(self, "_selection", selection) 
        setattr(self, "natoms", self.natoms + 1)

    def reorder(self):
        for idx, atom2 in enumerate(
            self._rotamers["atoms"] + self._rotamers["hydrogens"]
        ):
            if self.name[idx] != atom2:
                idx2 = np.argwhere(self.name == atom2)[0]
                index = np.ndarray((1,), dtype="int")
                index[0,] = np.array(self.__dict__["_selection"][0])
                for attr in [
                    "record",
                    "name",
                    "b",
                    "q",
                    "coor",
                    "resn",
                    "resi",
                    "icode",
                    "e",
                    "charge",
                    "chain",
                    "altloc",
                ]:
                    (
                        self.__dict__["_" + attr][index + idx],
                        self.__dict__["_" + attr][index + idx2],
                    ) = (
                        self.__dict__["_" + attr][index + idx2],
                        self.__dict__["_" + attr][index + idx],
                    )
>>>>>>> 7cae9d1c
<|MERGE_RESOLUTION|>--- conflicted
+++ resolved
@@ -285,14 +285,10 @@
 
         ref_atom = self._residue_info["connectivity"][next_atom_name][0]
         if ref_atom not in self.name:
-<<<<<<< HEAD
-            self._complete_residue_recursive(ref_atom)
-=======
             print('ref atom:')
             print(ref_atom)
             self.complete_residue_recursive(ref_atom)
         print(self.name)
->>>>>>> 7cae9d1c
         idx = np.argwhere(self.name == ref_atom)[0]
         ref_coor = self.coor[idx]
         bond_length, bond_length_sd = self._residue_info["bond_dist"][ref_atom][next_atom_name]
@@ -652,70 +648,4 @@
         # if discriminant~0, this has identical sols. Take the first.
         x = positions[correct_chi][0]
         x += k
-<<<<<<< HEAD
-        return x
-=======
-        return x
-
-    def add_atom(self, name, element, coor):
-        index = self._selection[-1]
-        if index < len(self.data["record"]):
-            index = len(self.data["record"]) - 1
-        for attr in self.data:
-            if attr == "e":
-                setattr(self, "_" + attr, np.append(getattr(self, "_" + attr), element))
-            elif attr == "atomid":
-                setattr(
-                    self, "_" + attr, np.append(getattr(self, "_" + attr), index + 1)
-                )
-            elif attr == "name":
-                setattr(self, "_" + attr, np.append(getattr(self, "_" + attr), name))
-            elif attr == "coor":
-                setattr(
-                    self,
-                    "_" + attr,
-                    np.append(
-                        getattr(self, "_" + attr), np.expand_dims(coor, axis=0), axis=0
-                    ),
-                )
-            else:
-                setattr(
-                    self,
-                    "_" + attr,
-                    np.append(getattr(self, "_" + attr), getattr(self, attr)[-1]),
-                )
-                # Ensure the array and the value being appended are of integer type
-        selection = np.append(self.__dict__["_selection"].astype(int), int(index + 1)) #ensuring this is not a float
-        setattr(self, "_selection", selection) 
-        setattr(self, "natoms", self.natoms + 1)
-
-    def reorder(self):
-        for idx, atom2 in enumerate(
-            self._rotamers["atoms"] + self._rotamers["hydrogens"]
-        ):
-            if self.name[idx] != atom2:
-                idx2 = np.argwhere(self.name == atom2)[0]
-                index = np.ndarray((1,), dtype="int")
-                index[0,] = np.array(self.__dict__["_selection"][0])
-                for attr in [
-                    "record",
-                    "name",
-                    "b",
-                    "q",
-                    "coor",
-                    "resn",
-                    "resi",
-                    "icode",
-                    "e",
-                    "charge",
-                    "chain",
-                    "altloc",
-                ]:
-                    (
-                        self.__dict__["_" + attr][index + idx],
-                        self.__dict__["_" + attr][index + idx2],
-                    ) = (
-                        self.__dict__["_" + attr][index + idx2],
-                        self.__dict__["_" + attr][index + idx],
-                    )
->>>>>>> 7cae9d1c
+        return x