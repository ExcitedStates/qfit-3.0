--- conflicted
+++ resolved
@@ -17,6 +17,7 @@
 from .structure import Structure, Segment, calc_rmsd
 from .structure.clash import ClashDetector
 from .structure.ligand import BondOrder
+from .structure.math import adp_ellipsoid_axes
 from .structure.residue import residue_type
 from .structure.rotamers import ROTAMERS
 from .validator import Validator
@@ -427,14 +428,7 @@
             f"Zeroing occupancy of conf {idx_to_zero} (of {n_confs}): "
             f"occ={self._occupancies[idx_to_zero]:.06f} vs {self._occupancies[idx_to_keep]:.06f}"
         )
-<<<<<<< HEAD
         self._save_intermediate(prefix="qp_remove")
-=======
-        if (
-            self.options.write_intermediate_conformers
-        ):  # Output all conformations before we remove them
-            self._write_intermediate_conformers(prefix="qp_remove")
->>>>>>> e76d810a
         self._occupancies[idx_to_zero] = 0
 
     def _update_conformers(self, cutoff=MIN_OCCUPANCY):
@@ -587,58 +581,6 @@
         self.resn = residue.resn[0]
         self.resi, self.icode = residue.id
         self.identifier = f"{self.chain}/{self.resn}{''.join(map(str, residue.id))}"
-<<<<<<< HEAD
-=======
-
-        # Check if residue has complete heavy atoms. If not, complete it.
-        expected_atoms = np.array(self.residue._rotamers["atoms"])
-        missing_atoms = np.isin(
-            expected_atoms, test_elements=self.residue.name, invert=True
-        )
-        if np.any(missing_atoms):
-            logger.info(
-                f"[{self.identifier}] {', '.join(expected_atoms[missing_atoms])} "
-                f"are not in structure. Rebuilding residue."
-            )
-            try:
-                self.residue.complete_residue()
-            except RuntimeError as e:
-                raise RuntimeError(
-                    f"[{self.identifier}] Unable to rebuild residue."
-                ) from e
-            else:
-                logger.debug(
-                    f"[{self.identifier}] Rebuilt. Now has {', '.join(self.residue.name)} atoms.\n"
-                    f"{self.residue.coor}"
-                )
-
-            # Rebuild to include the new residue atoms
-            index = len(self.structure.record)
-            mask = getattr(self.residue, "atomid") >= index
-            data = {}
-            for attr in self.structure.data:
-                data[attr] = np.concatenate(
-                    (getattr(structure, attr), getattr(residue, attr)[mask])
-                )
-
-            # Create a new Structure, and re-extract the current residue from it.
-            #     This ensures the object-tree (i.e. residue.parent, etc.) is correct.
-            # Then reinitialise _BaseQFit with these.
-            #     This ensures _BaseQFit class attributes (self.residue, but also
-            #     self._b, self._coor_set, etc.) come from the rebuilt data-structure.
-            #     It is essential to have uniform dimensions on all data before
-            #     we begin sampling.
-            structure = Structure(data)
-            residue = structure[self.chain].conformers[0][residue.id]
-            super().__init__(residue, structure, xmap, options)
-            self.residue = residue
-            if self.options.debug:
-                # This should be output with debugging, and shouldn't
-                #   require the write_intermediate_conformers option.
-                fname = os.path.join(self.directory_name, "rebuilt_residue.pdb")
-                self.residue.tofile(fname)
-
->>>>>>> e76d810a
         # If including hydrogens, report if any H are missing
         if options.hydro:
             self._check_for_missing_hydrogens()
@@ -796,11 +738,7 @@
             for altloc in self.options.backbone_coor_dict["coords"]:
                 self.residue.coor = self.options.backbone_coor_dict["coords"][altloc]
                 if self.residue.resn[0] == "GLY":
-<<<<<<< HEAD
                     atom = self.residue.extract("name", "O")  # pylint: disable=unused-variable
-=======
-                    atom = self.residue.extract("name", "O")
->>>>>>> e76d810a
                 else:
                     atom = self.residue.extract("name", "CB")
                 if self.options.backbone_coor_dict["u_matrices"][altloc] is not None:
@@ -872,24 +810,13 @@
         atom = self.residue.extract("name", atom_name)
 
         try:
-<<<<<<< HEAD
-            directions = atom.get_adp_ellipsoid_axes()
-        except KeyError:
-            logger.debug(
-                f"[{self.identifier}] Got KeyError for directions at Cβ. Treating as isotropic B, using Cβ-Cα, C-N,(Cβ-Cα × C-N) vectors."
-=======
             if not self.u_matrix:
-                self.u_matrix = [
-                    [atom.u00[0], atom.u01[0], atom.u02[0]],
-                    [atom.u01[0], atom.u11[0], atom.u12[0]],
-                    [atom.u02[0], atom.u12[0], atom.u22[0]],
-                ]
+                self.u_matrix = atom.extract_anisous()[0]
             directions = adp_ellipsoid_axes(self.u_matrix)
             logger.debug(f"[_sample_backbone] u_matrix = {self.u_matrix}")
         except AttributeError:
             logger.debug(
                 f"[{self.identifier}] Got AttributeError for directions at Cβ. Treating as isotropic B, using Cβ-Cα, C-N,(Cβ-Cα × C-N) vectors."
->>>>>>> e76d810a
             )
             # Choose direction vectors as Cβ-Cα, C-N, and then (Cβ-Cα × C-N)
             # Find coordinates of Cα, Cβ, N atoms
@@ -925,44 +852,6 @@
                     self._bs.append(self.conformer.b)
                     return
 
-<<<<<<< HEAD
-        # Retrieve the amplitudes and stepsizes from options.
-        bba, bbs = (
-            self.options.sample_backbone_amplitude,
-            self.options.sample_backbone_step,
-        )
-        assert bba >= bbs > 0
-
-        # Create an array of amplitudes to scan:
-        #   We start from stepsize, making sure to stop only after bba.
-        #   Also include negative amplitudes.
-        # ε to avoid FP errors in arange
-        eps = ((bba / bbs) / 2) * np.finfo(float).epsneg  # pylint: disable=no-member
-        amplitudes = np.arange(start=bbs, stop=bba + bbs - eps, step=bbs)
-        amplitudes = np.concatenate([-amplitudes[::-1], amplitudes])
-
-        # Optimize in torsion space to achieve the target atom position
-        optimizer = NullSpaceOptimizer(segment)
-        start_coor = atom.coor[0]  # We are working on a single atom.
-        torsion_solutions = []
-        for amplitude, direction in itertools.product(amplitudes, directions):
-            endpoint = start_coor + amplitude * direction
-            optimize_result = optimizer.optimize(atom_name, endpoint)
-            torsion_solutions.append(optimize_result["x"])
-
-        # Capture starting coordinates for the segment, so that we can restart after every rotator
-        starting_coor = segment.coor
-        for solution in torsion_solutions:
-            optimizer.rotator(solution)
-            self._coor_set.append(self.segment[index].coor)
-            self._bs.append(self.conformer.b)
-            segment.coor = starting_coor
-
-        logger.debug(
-            f"[_sample_backbone] Backbone sampling generated {len(self._coor_set)} conformers."
-        )
-        self._save_intermediate(f"sample_backbone_segment{index:03d}")
-=======
             # Retrieve the amplitudes and stepsizes from options.
             sigma = self.options.sample_backbone_sigma
             bba, bbs = (
@@ -1000,11 +889,7 @@
             logger.debug(
                 f"[_sample_backbone] Backbone sampling generated {len(self._coor_set)} conformers."
             )
-            if self.options.write_intermediate_conformers:
-                self._write_intermediate_conformers(
-                    prefix=f"sample_backbone_segment{index:03d}"
-                )
->>>>>>> e76d810a
+            self._save_intermediate(f"sample_backbone_segment{index:03d}")
 
     def _sample_angle(self):
         """Sample residue conformations by flexing α-β-γ angle.
@@ -1056,26 +941,10 @@
             for angle in angles:
                 rotator(angle)
                 coor = self.residue.coor
-<<<<<<< HEAD
                 # Move on if these coordinates are unsupported by density,
                 # or if they cause a clash
                 if (self.is_conformer_below_cutoff(coor, active_mask) or
                     self.is_clashing()):
-=======
-
-                # Move on if these coordinates are unsupported by density
-                if self.options.remove_conformers_below_cutoff:
-                    values = self.xmap.interpolate(coor[active_mask])
-                    mask = self.residue.e[active_mask] != "H"
-                    if np.min(values[mask]) < self.options.density_cutoff:
-                        continue
-
-                # Move on if these coordinates cause a clash
-                if self.options.external_clash:
-                    if self._cd() and self.residue.clashes():
-                        continue
-                elif self.residue.clashes():
->>>>>>> e76d810a
                     continue
 
                 # Valid, non-clashing conformer found!
@@ -1195,17 +1064,8 @@
             logger.debug(
                 f"Side chain sampling generated {len(self._coor_set)} conformers"
             )
-<<<<<<< HEAD
-
             self._save_intermediate(f"sample_sidechain_iter{iteration}")
             
-=======
-            if self.options.write_intermediate_conformers:
-                self._write_intermediate_conformers(
-                    prefix=f"sample_sidechain_iter{iteration}"
-                )
-
->>>>>>> e76d810a
             if len(self._coor_set) <= 15000:
                 # If <15000 conformers are generated, QP score conformer occupancy normally
                 self._convert()
@@ -1240,17 +1100,7 @@
                 self._bs = section_2_bs
 
                 # QP score the second section
-<<<<<<< HEAD
                 self._solve_qp_and_update(f"sample_sidechain_iter{iteration}_qp")
-=======
-                self._convert()
-                self._solve_qp()
-                self._update_conformers()
-                if self.options.write_intermediate_conformers:
-                    self._write_intermediate_conformers(
-                        prefix=f"sample_sidechain_iter{iteration}_qp"
-                    )
->>>>>>> e76d810a
 
                 # Save results from the second section
                 qp_2_temp_coor = self._coor_set
@@ -1521,12 +1371,7 @@
                         # MIQP failed and we need to remove conformers that are close to each other
                         logger.debug("MIQP failed, dropping a fragment-conformer")
                         self._zero_out_most_similar_conformer()  # Remove conformer
-<<<<<<< HEAD
                         self._save_intermediate(prefix="miqp_kept")
-=======
-                        if self.options.write_intermediate_conformers:
-                            self._write_intermediate_conformers(prefix="miqp_kept")
->>>>>>> e76d810a
                         continue
                     else:
                         # No Exceptions here! Solvable!
