--- conflicted
+++ resolved
@@ -799,21 +799,11 @@
 
         # Determine directions for backbone sampling
         atom = self.residue.extract("name", atom_name)
-<<<<<<< HEAD
-        directions = atom.get_adp_ellipsoid_axes()
-=======
         try:
-            u_matrix = [
-                [atom.u00[0], atom.u01[0], atom.u02[0]],
-                [atom.u01[0], atom.u11[0], atom.u12[0]],
-                [atom.u02[0], atom.u12[0], atom.u22[0]],
-            ]
-            directions = adp_ellipsoid_axes(u_matrix)
-            logger.debug(f"[_sample_backbone] u_matrix = {u_matrix}")
-            logger.debug(f"[_sample_backbone] directions = {directions}")
-        except AttributeError:
+            directions = atom.get_adp_ellipsoid_axes()
+        except KeyError:
             logger.info(
-                f"[{self.identifier}] Got AttributeError for directions at Cβ. Treating as isotropic B, using Cβ-Cα, C-N,(Cβ-Cα × C-N) vectors."
+                f"[{self.identifier}] Got KeyError for directions at Cβ. Treating as isotropic B, using Cβ-Cα, C-N,(Cβ-Cα × C-N) vectors."
             )
             # Choose direction vectors as Cβ-Cα, C-N, and then (Cβ-Cα × C-N)
             # Find coordinates of Cα, Cβ, N atoms
@@ -830,7 +820,6 @@
             vec_z /= np.linalg.norm(vec_z)
 
             directions = np.vstack([vec_x, vec_y, vec_z])
->>>>>>> 09fcbb22
 
         # If we are missing a backbone atom in our segment,
         #     use current coords for this residue, and abort.
@@ -1068,25 +1057,12 @@
             logger.debug(
                 f"Side chain sampling generated {len(self._coor_set)} conformers"
             )
-<<<<<<< HEAD
+
             self._save_intermediate(f"sample_sidechain_iter{iteration}")
-
-            self._solve_qp_and_update(f"sample_sidechain_iter{iteration}_qp")
-=======
-            if self.options.write_intermediate_conformers:
-                self._write_intermediate_conformers(
-                    prefix=f"sample_sidechain_iter{iteration}"
-                )
             
             if len(self._coor_set) <= 15000:
                 # If <15000 conformers are generated, QP score conformer occupancy normally 
-                self._convert()
-                self._solve_qp()
-                self._update_conformers()
-                if self.options.write_intermediate_conformers:
-                    self._write_intermediate_conformers(
-                        prefix=f"sample_sidechain_iter{iteration}_qp"
-                    )
+                self._solve_qp_and_update(f"sample_sidechain_iter{iteration}_qp")
             if len(self._coor_set) > 15000:
                 # If >15000 conformers are generated, split the QP conformer scoring into two
                 temp_coor_set = self._coor_set
@@ -1104,13 +1080,7 @@
                 self._bs = section_1_bs
 
                 # QP score the first section
-                self._convert()
-                self._solve_qp()
-                self._update_conformers()
-                if self.options.write_intermediate_conformers:
-                    self._write_intermediate_conformers(
-                        prefix=f"sample_sidechain_iter{iteration}_qp"
-                    )
+                self._solve_qp_and_update(f"sample_sidechain_iter{iteration}_qp")
 
                 # Save results from the first section
                 qp_temp_coor = self._coor_set
@@ -1121,13 +1091,7 @@
                 self._bs = section_2_bs
 
                 # QP score the second section 
-                self._convert()
-                self._solve_qp()
-                self._update_conformers()
-                if self.options.write_intermediate_conformers:
-                    self._write_intermediate_conformers(
-                        prefix=f"sample_sidechain_iter{iteration}_qp"
-                    )
+                self._solve_qp_and_update(f"sample_sidechain_iter{iteration}_qp")
 
                 # Save results from the second section
                 qp_2_temp_coor = self._coor_set
@@ -1136,7 +1100,6 @@
                 # Concatenate the results from both sections
                 self._coor_set = np.concatenate((qp_temp_coor, qp_2_temp_coor), axis=0)
                 self._bs = np.concatenate((qp_temp_bs, qp_2_temp_bs), axis=0)
->>>>>>> 09fcbb22
 
             # MIQP score conformer occupancy
             self.sample_b()
