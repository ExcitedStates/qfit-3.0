import itertools
import logging
import os
from sys import argv
import copy
from string import ascii_uppercase
import subprocess
import numpy as np
import tqdm

from .backbone import NullSpaceOptimizer, adp_ellipsoid_axes
from .clash import ClashDetector
from .samplers import ChiRotator, CBAngleRotator, BondRotator
from .samplers import CovalentBondRotator, GlobalRotator
from .samplers import RotationSets, Translator
<<<<<<< HEAD
from .solvers import QPSolver, MIQPSolver
from .structure import Structure, Segment
=======
from .solvers import QPSolver, MIQPSolver, SolverError
from .structure import Structure, _Segment, calc_rmsd
>>>>>>> 051f0689
from .structure.residue import residue_type
from .structure.ligand import BondOrder
from .transformer import Transformer
from .validator import Validator
from .volume import XMap
from .scaler import MapScaler
from .relabel import RelabellerOptions, Relabeller
from .structure.rotamers import ROTAMERS


logger = logging.getLogger(__name__)


class QFitOptions:
    def __init__(self):
        # General options
        self.directory = '.'
        self.verbose = False
        self.debug = False
        self.write_intermediate_conformers = False
        self.random_seed = None
        self.label = None
        self.map = None
        self.structure = None

        # Density preparation options
        self.density_cutoff = 0.3
        self.density_cutoff_value = -1
        self.subtract = True
        self.padding = 8.0
        self.waters_clash = True

        # Density creation options
        self.map_type = None
        self.resolution = None
        self.resolution_min = None
        self.scattering = 'xray'
        self.omit = False
        self.scale = True
        self.scale_rmask = 1.
        self.randomize_b = False
        self.bulk_solvent_level = 0.3

        # Sampling options
        self.clash_scaling_factor = 0.75
        self.external_clash = False
        self.dofs_per_iteration = 2
        self.dihedral_stepsize = 10
        self.hydro = False
        self.rmsd_cutoff = 0.01

        # MIQP options
        self.cplex = True
        self.cardinality = 5
        self.threshold = 0.20
        self.bic_threshold = True
        self.seg_bic_threshold = True

        ### From QFitRotamericResidueOptions, QFitCovalentLigandOptions
        # Backbone sampling
        self.sample_backbone = True
        self.neighbor_residues_required = 3
        self.sample_backbone_amplitude = 0.30
        self.sample_backbone_step = 0.1
        self.sample_backbone_sigma = 0.125

        # N-CA-CB angle sampling
        self.sample_angle = True
        self.sample_angle_range = 7.5
        self.sample_angle_step = 3.75

        # Rotamer sampling
        self.sample_rotamers = True
        self.rotamer_neighborhood = 60  # Was 80 in QFitCovalentLigandOptions
        self.remove_conformers_below_cutoff = False

        # Anisotropic refinement using phenix
        self.phenix_aniso = False

        # General settings
        # Exclude certain atoms always during density and mask creation to
        # influence QP / MIQP. Provide a list of atom names, e.g. ['N', 'CA']
        # TODO not implemented
        self.exclude_atoms = None

        ### From QFitLigandOptions
        # Ligand sampling
        self.local_search = True
        self.sample_ligand = True  # From QFitCovalentLigandOptions
        self.sample_ligand_stepsize = 10  # Was 8 in QFitCovalentLigandOptions
        self.selection = None
        self.cif_file = None

        ### From QFitSegmentOptions
        self.fragment_length = None

        ### From QFitProteinOptions
        self.nproc = 1
        self.pdb = None

    def apply_command_args(self, args):
        for key, value in vars(args).items():
            if hasattr(self, key):
                setattr(self, key, value)
        return self


class _BaseQFit:
    def __init__(self, conformer, structure, xmap, options):
        self.structure = structure
        self.conformer = conformer
        self.conformer.q = 1
        self.xmap = xmap
        self.options = options
        self.BIC = np.inf
        self.prng = np.random.default_rng(self.options.random_seed)
        self._coor_set = [self.conformer.coor]
        self._occupancies = [1.0]
        self._bs = [self.conformer.b]
        self._smax = None
        self._simple = True
        self._rmask = 1.5

        reso = None
        if self.xmap.resolution.high is not None:
            reso = self.xmap.resolution.high
        elif options.resolution is not None:
            reso = options.resolution

        if reso is not None:
            self._smax = 1 / (2 * reso)
            self._simple = False
            self._rmask = 0.5 + reso / 3.0

        self._smin = None
        if self.xmap.resolution.low is not None:
            self._smin = 1 / (2 * self.xmap.resolution.low)
        elif self.options.resolution_min is not None:
            self._smin = 1 / (2 * options.resolution_min)

        self._xmap_model = xmap.zeros_like(self.xmap)
        self._xmap_model2 = xmap.zeros_like(self.xmap)

        # To speed up the density creation steps, reduce symmetry to P1
        self._xmap_model.set_space_group("P1")
        self._xmap_model2.set_space_group("P1")
        self._voxel_volume = self.xmap.unit_cell.calc_volume()
        self._voxel_volume /= self.xmap.array.size
    
    @property
    def directory_name(self):
        dname = self.options.directory
        return dname

    def get_conformers(self):
        conformers = []
        for q, coor, b in zip(self._occupancies, self._coor_set, self._bs):
            conformer = self.conformer.copy()
            conformer = conformer.extract(f"resi {self.conformer.resi[0]} and "
                                          f"chain {self.conformer.chain[0]}")
            conformer.q = q
            conformer.coor = coor
            conformer.b = b
            conformers.append(conformer)
        return conformers

    def _update_transformer(self, structure):
        self.conformer = structure
        self._transformer = Transformer(
            structure, self._xmap_model,
            smax=self._smax, smin=self._smin,
            simple=self._simple,
            scattering=self.options.scattering,
        )
        logger.debug("[_BaseQFit._update_transformer]: Initializing radial density lookup table.")
        self._transformer.initialize()

    def _subtract_transformer(self, residue, structure):
        # Select the atoms whose density we are going to subtract:
        subtract_structure = structure.extract_neighbors(residue, self.options.padding)
        if not self.options.waters_clash:
            subtract_structure = subtract_structure.extract("resn", "HOH", "!=")

        # Calculate the density that we are going to subtract:
        self._subtransformer = Transformer(
            subtract_structure, self._xmap_model2,
            smax=self._smax, smin=self._smin,
            simple=self._simple,
            scattering=self.options.scattering,
        )
        self._subtransformer.initialize()
        self._subtransformer.reset(full=True)
        self._subtransformer.density()

        # Set the lowest values in the map to the bulk solvent level:
        np.maximum(self._subtransformer.xmap.array,
                   self.options.bulk_solvent_level,
                   out=self._subtransformer.xmap.array)

        # Subtract the density:
        self.xmap.array -= self._subtransformer.xmap.array

    def _convert(self):
        """Convert structures to densities and extract relevant values for (MI)QP."""
        logger.info("Converting conformers to density")
        logger.debug("Masking")
        self._transformer.reset(full=True)
        for n, coor in enumerate(self._coor_set):
            self.conformer.coor = coor
            self._transformer.mask(self._rmask)
        mask = (self._transformer.xmap.array > 0)
        self._transformer.reset(full=True)

        nvalues = mask.sum()
        self._target = self.xmap.array[mask]
        logger.debug("Density")
        nmodels = len(self._coor_set)
        self._models = np.zeros((nmodels, nvalues), float)
        # target_sum = self._target.sum()
        # Create an initial density to calculate the total integral density of
        # the model. This way we can derive an approximation of the solvent
        # level.
        # self.conformer.coor = self._coor_set[0]
        # self._transformer.density()
        # model_sum = self._transformer.xmap.array.sum()
        # residual_sum = target_sum - model_sum
        # solvent_level = residual_sum / nvalues
        # scaling_factor = model_sum / target_sum
        # self._target *= scaling_factor
        # logger.debug("Solvent level advice:", solvent_level)
        # logger.debug("Scaling factor:", scaling_factor)
        # logger.debug("Target sum:", target_sum)
        # logger.debug("Model sum:", model_sum)
        # self._transformer.reset(full=True)
        for n, coor in enumerate(self._coor_set):
            self.conformer.coor = coor
            self.conformer.b = self._bs[n]
            if self.options.randomize_b:
                self._update_transformer(self.conformer)
            self._transformer.density()
            model = self._models[n]
            model[:] = self._transformer.xmap.array[mask]
            np.maximum(model, self.options.bulk_solvent_level, out=model)
            self._transformer.reset(full=True)

    def _randomize_bs(self, bs, atoms):
        bs_copy = copy.deepcopy(bs)
        if self.options.randomize_b:
            mask = np.in1d(self.conformer.name, atoms)
            add = 0.2 * self.prng.random(bs_copy[mask].shape[0]) - 0.1
            bs_copy[mask] += np.multiply(bs[mask], add)
        return bs_copy

    def _solve(self, cardinality=None, threshold=None,
               loop_range=[0.5, 0.4, 0.33, 0.3, 0.25, 0.2]):
        # Create and run QP or MIQP solver
        do_qp = cardinality is threshold is None
        if do_qp:
            logger.info("Solving QP")
            solver = QPSolver(self._target, self._models, use_cplex=self.options.cplex)
            solver()
        else:
            logger.info("Solving MIQP")
            solver = MIQPSolver(self._target, self._models, use_cplex=self.options.cplex)

            # Threshold selection by BIC:
            if self.options.bic_threshold:
                self.BIC = np.inf
                for threshold in loop_range:
                    solver(cardinality=None, threshold=threshold)
                    rss = solver.obj_value * self._voxel_volume
                    confs = np.sum(solver.weights >= 0.002)
                    n = len(self._target)
                    try:
                        natoms = len(self.residue._rotamers['atoms'])
                        k = 4 * confs * natoms
                    except AttributeError:
                        k = 4 * confs
                    except:
                        natoms = np.sum(self.ligand.active)
                        k = 4 * confs * natoms
                    BIC = n * np.log(rss / n) + k * np.log(n)
                    if BIC < self.BIC:
                        self.BIC = BIC
            else:
                solver(cardinality=cardinality, threshold=threshold)

        # Update occupancies from solver weights
        self._occupancies = solver.weights

        # logger.info(f"Residual under footprint: {residual:.4f}")
        # residual = 0
        return solver.obj_value

    def _zero_out_most_similar_conformer(self):
        """Zero-out the lowest occupancy, most similar conformer.

        Find the most similar pair of conformers, based on backbone RMSD.
        Of these, remove the conformer with the lowest occupancy.
        This is done by setting its occupancy to 0.

        This aims to reduce the 'non-convex objective' errors we encounter during qFit-segment MIQP.
        These errors are likely due to a degenerate conformers, causing a non-invertible matrix.
        """
        n_confs = len(self._coor_set)

        # Make a square matrix for pairwise RMSDs, where
        #   - the lower triangle (and diagonal) are np.inf
        #   - the upper triangle contains the pairwise RMSDs (k=1 to exclude diagonal)
        pairwise_rmsd_matrix = np.zeros((n_confs,) * 2)
        pairwise_rmsd_matrix[np.tril_indices(n_confs)] = np.inf
        for i, j in zip(*np.triu_indices(n_confs, k=1)):
            pairwise_rmsd_matrix[i, j] = calc_rmsd(self._coor_set[i], self._coor_set[j])

        # Which coords have the lowest RMSD?
        #   `idx_low_rmsd` will contain the coordinates of the lowest value in the pairwise matrix
        #   a.k.a. the indices of the closest confs
        idx_low_rmsd = np.array(np.unravel_index(np.argmin(pairwise_rmsd_matrix), pairwise_rmsd_matrix.shape))
        low_rmsd = pairwise_rmsd_matrix[tuple(idx_low_rmsd)]
        logger.debug(f"Lowest RMSD between conformers {idx_low_rmsd.tolist()}: {low_rmsd:.06f} Å")

        # Of these, which has the lowest occupancy?
        occs_low_rmsd = self._occupancies[idx_low_rmsd]
        idx_to_zero, idx_to_keep = idx_low_rmsd[occs_low_rmsd.argsort()]

        # Assign conformer we want to remove with an occupancy of 0
        logger.debug(f"Zeroing occupancy of conf {idx_to_zero} (of {n_confs}): "
                     f"occ={self._occupancies[idx_to_zero]:.06f} vs {self._occupancies[idx_to_keep]:.06f}")
        if self.options.write_intermediate_conformers:  # Output all conformations before we remove them
            self._write_intermediate_conformers(prefix="cplex_remove")
        self._occupancies[idx_to_zero] = 0

    def _update_conformers(self, cutoff=0.002):
        """Removes conformers with occupancy lower than cutoff.

        Args:
            cutoff (float, optional): Lowest acceptable occupancy for a conformer.
                Cutoff should be in range (0 < cutoff < 1).
        """
        logger.debug("Updating conformers based on occupancy")

        # Check that all arrays match dimensions.
        assert len(self._occupancies) == len(self._coor_set) == len(self._bs)

        # Filter all arrays & lists based on self._occupancies
        # NB: _coor_set and _bs are lists (not arrays). We must compress, not slice.
        filterarray = (self._occupancies >= cutoff)
        self._occupancies = self._occupancies[filterarray]
        self._coor_set = list(itertools.compress(self._coor_set, filterarray))
        self._bs = list(itertools.compress(self._bs, filterarray))

        logger.debug(f"Remaining valid conformations: {len(self._coor_set)}")

    def _write_intermediate_conformers(self, prefix="_conformer"):
        for n, coor in enumerate(self._coor_set):
            self.conformer.coor = coor
            fname = os.path.join(self.directory_name, f"{prefix}_{n}.pdb")

            data = {}
            for attr in self.conformer.data:
                array1 = getattr(self.conformer, attr)
                data[attr] = array1[self.conformer.active]
            Structure(data).tofile(fname)

    def write_maps(self):
        """Write out model and difference map."""
        if np.allclose(self.xmap.origin, 0):
            ext = 'ccp4'
        else:
            ext = 'mrc'

        # Create maps
        # for q, coor in zip(self._occupancies, self._coor_set):
        #    self.conformer.q = q
        #    self.conformer.coor = coor
        #    self._transformer.mask(self._rmask)
        # fname = os.path.join(self.directory_name, f'mask.{ext}')
        # self._transformer.xmap.tofile(fname)
        # mask = self._transformer.xmap.array > 0
        # self._transformer.reset(full=True)

        for q, coor, b in zip(self._occupancies, self._coor_set, self._bs):
            self.conformer.q = q
            self.conformer.coor = coor
            self.conformer.b = b
            self._transformer.density()
        fname = os.path.join(self.directory_name, f'model.{ext}')
        self._transformer.xmap.tofile(fname)
        self._transformer.xmap.array -= self.xmap.array
        fname = os.path.join(self.directory_name, f'diff.{ext}')
        self._transformer.xmap.tofile(fname)
        self._transformer.reset(full=True)
        # self._transformer.xmap.array *= -1
        # fname = os.path.join(self.directory_name, f'diff_negative.{ext}')
        # self._transformer.xmap.tofile(fname)

        # self._transformer.reset(full=True)
        # self._transformer.xmap.array[mask] = values
        # fname = os.path.join(self.directory_name, f'model_masked.{ext}')
        # self._transformer.xmap.tofile(fname)
        # values = self.xmap.array[mask]
        # self._transformer.xmap.array[mask] -= values
        # fname = os.path.join(self.directory_name, f'diff_masked.{ext}')
        # self._transformer.xmap.tofile(fname)


class QFitRotamericResidue(_BaseQFit):
    def __init__(self, residue, structure, xmap, options):
        super().__init__(residue, structure, xmap, options)
        self.residue = residue
        self.chain = residue.chain[0]
        self.resn = residue.resn[0]
        self.resi, self.icode = residue.id
        self.identifier = f"{self.chain}/{self.resn}{''.join(map(str, residue.id))}"

        if options.phenix_aniso:
            self.prv_resi = structure.resi[(residue._selection[0] - 1)]
            # Identify which atoms to refine anisotropically:
            if xmap.resolution.high < 1.45:
                adp = "not (water or element H)"
            else:
                adp = f"chain {self.chain} and resid {self.resi}"

            # Generate the parameter file for phenix refinement:
            labels = options.label.split(",")
            with open(f"chain_{self.chain}_res_{self.resi}_adp.params", "w") as params:
                params.write("refinement {\n"
                             "  electron_density_maps {\n"
                             "    map_coefficients {\n"
                            f"      mtz_label_amplitudes = {labels[0]}\n"
                            f"      mtz_label_phases = {labels[1]}\n"
                             "      map_type = 2mFo-DFc\n"
                             "    }\n"
                             "  }\n"
                             "  refine {\n"
                             "    strategy = *individual_sites *individual_adp\n"
                             "    adp {\n"
                             "      individual {\n"
                            f"        anisotropic = {adp}\n"
                             "      }\n"
                             "    }\n"
                             "  }\n"
                             "}\n")

            # Set the occupancy of the side chain to zero for omit map calculation
            out_root = f'out_{self.chain}_{self.resi}'
            structure.tofile(f'{out_root}.pdb')
            subprocess.run(["phenix.pdbtools",
                            "modify.selection="
                                f"\"chain {self.chain} and "
                                f"( resseq {self.resi} and not "
                                f"( name n or name ca or name c or name o or name cb ) or "
                                f"( resseq {self.prv_resi} and name n ) )\"",
                            "modify.occupancies.set=0",
                            "stop_for_unknowns=False",
                           f"{out_root}.pdb",
                           f"output.file_name={out_root}_modified.pdb"])

            # Add hydrogens to the structure:
            with open(f"{out_root}_modified_H.pdb", "w") as out_mod_H:
                subprocess.run(["phenix.reduce", f"{out_root}_modified.pdb"],
                               stdout=out_mod_H)

            # Generate CIF file of unknown ligands for refinement:
            subprocess.run(["phenix.elbow", "--do_all",
                            f"{out_root}_modified_H.pdb"])

            # Run the refinement protocol:
            if os.path.isfile(f'elbow.{out_root}_modified_H_pdb.all.001.cif'):
                elbow = f'elbow.{out_root}_modified_H_pdb.all.001.cif'
                subprocess.run(["phenix.refine",
                                f'{options.map}',
                                f'{out_root}_modified_H.pdb',
                                "--overwrite",
                                f'chain_{self.chain}_res_{self.resi}_adp.params',
                                f'refinement.input.xray_data.labels=F-obs',
                                f'{elbow}'])
            else:
                # Run the refinement protocol:
                subprocess.run(["phenix.refine",
                                f'{options.map}',
                                f'{out_root}_modified_H.pdb',
                                "--overwrite",
                                f'chain_{self.chain}_res_{self.resi}_adp.params',
                                f'refinement.input.xray_data.labels=F-obs'])

            # Reload structure and xmap as omit map:
            structure = Structure.fromfile(f'{out_root}_modified_H_refine_001.pdb').reorder()
            if not options.hydro:
                structure = structure.extract('e', 'H', '!=')
            structure_resi = structure.extract(f'resi {self.resi} and chain {self.chain}')
            if residue.icode[0]:
                structure_resi = structure_resi.extract('icode', residue.icode[0])
            chain = structure_resi[self.chain]
            conformer = chain.conformers[0]
            if residue.icode[0]:
                residue_id = (int(self.resi), residue.icode[0])
                residue = conformer[residue_id]
            else:
                residue = conformer[int(self.resi)]

            xmap = XMap.fromfile(f'{out_root}_modified_H_refine_001.mtz',
                                 resolution=None, label=options.label)
            xmap = xmap.canonical_unit_cell()
            if options.scale:
                # Prepare X-ray map
                scaler = MapScaler(xmap, scattering=options.scattering)
                sel_str = f"resi {self.resi} and chain {self.chain}"
                sel_str = f"not ({sel_str})"
                footprint = structure.extract(sel_str)
                footprint = footprint.extract('record', 'ATOM')
                scaler.scale(footprint, radius=1)
            xmap = xmap.extract(residue.coor, padding=options.padding)

        # Check if residue has complete heavy atoms. If not, complete it.
        expected_atoms = np.array(self.residue._rotamers['atoms'])
        missing_atoms = np.isin(expected_atoms, test_elements=self.residue.name, invert=True)
        if np.any(missing_atoms):
            logger.info(f"[{self.identifier}] {', '.join(expected_atoms[missing_atoms])} "
                        f"are not in structure. Rebuilding residue.")
            try:
                self.residue.complete_residue()
            except RuntimeError as e:
                raise RuntimeError(f"[{self.identifier}] Unable to rebuild residue.") from e
            else:
                logger.debug(f"[{self.identifier}] Rebuilt. Now has {', '.join(self.residue.name)} atoms.\n"
                             f"{self.residue.coor}")

            # Rebuild to include the new residue atoms
            index = len(self.structure.record)
            mask = getattr(self.residue, 'atomid') >= index
            data = {}
            for attr in self.structure.data:
                data[attr] = np.concatenate((getattr(structure, attr),
                                             getattr(residue, attr)[mask]))

            # Create a new Structure, and re-extract the current residue from it.
            #     This ensures the object-tree (i.e. residue.parent, etc.) is correct.
            # Then reinitialise _BaseQFit with these.
            #     This ensures _BaseQFit class attributes (self.residue, but also
            #     self._b, self._coor_set, etc.) come from the rebuilt data-structure.
            #     It is essential to have uniform dimensions on all data before
            #     we begin sampling.
            structure = Structure(data)
            residue = structure[self.chain].conformers[0][residue.id]
            super().__init__(residue, structure, xmap, options)
            self.residue = residue
            if self.options.debug:
                # This should be output with debugging, and shouldn't
                #   require the write_intermediate_conformers option.
                fname = os.path.join(self.directory_name, "rebuilt_residue.pdb")
                self.residue.tofile(fname)

        # If including hydrogens, report if any H are missing
        if options.hydro:
            expected_h_atoms = np.array(self.residue._rotamers['hydrogens'])
            missing_h_atoms = np.isin(expected_h_atoms, test_elements=self.residue.name, invert=True)
            if np.any(missing_h_atoms):
                logger.warning(f"[{self.identifier}] Missing hydrogens "
                               f"{', '.join(expected_atoms[missing_h_atoms])}.")

        # Ensure clash detection matrix is filled.
        self.residue._init_clash_detection(self.options.clash_scaling_factor)

        # Get the segment that the residue belongs to
        self.segment = None
        for segment in self.structure.segments:
            if segment.chain[0] == self.chain and self.residue in segment:
                index = segment.find(self.residue.id)
                if (len(segment[index].name) == len(self.residue.name)) and \
                        (segment[index].altloc[-1] == self.residue.altloc[-1]):
                    self.segment = segment
                    logger.info(f"[{self.identifier}] index {index} in {segment}")
                    break
        if self.segment is None:
            rtype = residue_type(self.residue)
            if rtype == "rotamer-residue":
                self.segment = Segment(self.structure.data, selection=self.residue._selection,
                                       parent=self.structure, residues=[self.residue])
                logger.warning(f"[{self.identifier}] Could not determine protein segment. "
                               f"Using independent protein segment.")

        # Set up the clash detector, exclude the bonded interaction of the N and
        # C atom of the residue
        self._setup_clash_detector()
        if options.subtract:
            self._subtract_transformer(self.residue, self.structure)
        self._update_transformer(self.residue)

    @property
    def directory_name(self):
        # This is a QFitRotamericResidue, so we're working on a residue.
        # Which residue are we working on?
        resi_identifier = self.residue.shortcode

        dname = os.path.join(super().directory_name, resi_identifier)
        return dname

    def _setup_clash_detector(self):
        residue = self.residue
        segment = self.segment
        index = segment.find(residue.id)
        # Exclude peptide bonds from clash detector
        exclude = []
        if index > 0:
            N_index = residue.select('name', 'N')[0]
            N_neighbor = segment.residues[index - 1]
            neighbor_C_index = N_neighbor.select('name', 'C')[0]
            if np.linalg.norm(residue._coor[N_index] - segment._coor[neighbor_C_index]) < 2:
                coor = N_neighbor._coor[neighbor_C_index]
                exclude.append((N_index, coor))
        if index < len(segment.residues) - 1:
            C_index = residue.select('name', 'C')[0]
            C_neighbor = segment.residues[index + 1]
            neighbor_N_index = C_neighbor.select('name', 'N')[0]
            if np.linalg.norm(residue._coor[C_index] - segment._coor[neighbor_N_index]) < 2:
                coor = C_neighbor._coor[neighbor_N_index]
                exclude.append((C_index, coor))

        # Obtain atoms with which the residue can clash
        resi, icode = residue.id
        chainid = self.segment.chain[0]
        if icode:
            selection_str = f"not (resi {resi} and icode {icode} and chain {chainid})"
            receptor = self.structure.extract(selection_str)
        else:
            sel_str = f"not (resi {resi} and chain {chainid})"
            receptor = self.structure.extract(sel_str).copy()

        # Find symmetry mates of the receptor
        starting_coor = self.structure.coor.copy()
        iterator = self.xmap.unit_cell.iter_struct_orth_symops
        for symop in iterator(self.structure, target=self.residue, cushion=5):
            if symop.is_identity():
                continue
            logger.debug(f"[{self.identifier}] Building symmetry partner for clash_detector: [R|t]\n"
                         f"{symop}")
            self.structure.rotate(symop.R)
            self.structure.translate(symop.t)
            receptor = receptor.combine(self.structure)
            self.structure.coor = starting_coor

        self._cd = ClashDetector(residue, receptor,
                                 exclude=exclude,
                                 scaling_factor=self.options.clash_scaling_factor)
        # receptor.tofile('clash_receptor.pdb')

    def run(self):
        if self.options.sample_backbone:
            self._sample_backbone()

        if self.options.sample_angle:
            self._sample_angle()

        if self.residue.nchi >= 1 and self.options.sample_rotamers:
            self._sample_sidechain()
        else:
            # Perform a final QP / MIQP step
            self.residue.active = True
            self.residue.update_clash_mask()
            new_coor_set = []
            new_bs = []
            for coor, b in zip(self._coor_set, self._bs):
                self.residue.coor = coor
                self.residue.b = b
                if self.options.external_clash:
                    if not self._cd() and self.residue.clashes() == 0:
                        new_coor_set.append(coor)
                        new_bs.append(b)
                elif self.residue.clashes() == 0:
                    new_coor_set.append(coor)
                    new_bs.append(b)
            self._coor_set = new_coor_set
            self._bs = new_bs

            # QP score conformer occupancy
            self._convert()
            self._solve()
            self._update_conformers()
            if self.options.write_intermediate_conformers:
                self._write_intermediate_conformers(prefix="qp_solution")

            # MIQP score conformer occupancy
            self._convert()
            self._solve(threshold=self.options.threshold,
                        cardinality=self.options.cardinality)
            self._update_conformers()
            if self.options.write_intermediate_conformers:
                self._write_intermediate_conformers(prefix="miqp_solution")

        # Now that the conformers have been generated, the resulting
        # conformations should be examined via GoodnessOfFit:
        validator = Validator(self.xmap, self.xmap.resolution,
                              self.options.directory)

        if self.xmap.resolution.high < 3.0:
            cutoff = 0.7 + (self.xmap.resolution.high - 0.6) / 3.0
        else:
            cutoff = 0.5 * self.xmap.resolution.high

        self.validation_metrics = validator.GoodnessOfFit(self.conformer,
                                                          self._coor_set,
                                                          self._occupancies,
                                                          cutoff)

    def _sample_backbone(self):
        # Check if residue has enough neighboring residues
        index = self.segment.find(self.residue.id)
        # active = self.residue.active
        nn = self.options.neighbor_residues_required
        if index < nn or index + nn > len(self.segment):
            logger.info(f"[_sample_backbone] Not enough (<{nn}) neighbor residues: "
                        f"lower {index < nn}, upper {index + nn > len(self.segment)}")
            return
        segment = self.segment[(index - nn):(index + nn + 1)]

        # We will work on CB for all residues, but O for GLY.
        atom_name = "CB"
        if self.residue.resn[0] == "GLY":
            atom_name = "O"

        # Determine directions for backbone sampling
        atom = self.residue.extract('name', atom_name)
        try:
            u_matrix = [[atom.u00[0], atom.u01[0], atom.u02[0]],
                        [atom.u01[0], atom.u11[0], atom.u12[0]],
                        [atom.u02[0], atom.u12[0], atom.u22[0]]]
            directions = adp_ellipsoid_axes(u_matrix)
            logger.debug(f"[_sample_backbone] u_matrix = {u_matrix}")
            logger.debug(f"[_sample_backbone] directions = {directions}")
        except AttributeError:
            logger.info(f"[{self.identifier}] Got AttributeError for directions at Cβ. Treating as isotropic B, using x,y,z vectors.")
            # TODO: Probably choose to put one of these as Cβ-Cα, C-N, and then (Cβ-Cα × C-N)
            directions = np.identity(3)

        # If we are missing a backbone atom in our segment,
        #     use current coords for this residue, and abort.
        for n, residue in enumerate(self.segment.residues[::-1]):
            for backbone_atom in ['N', 'CA', 'C', 'O']:
                if backbone_atom not in residue.name:
                    relative_to_residue = n - index
                    logger.warning(f"[{self.identifier}] Missing backbone atom in segment residue {relative_to_residue:+d}.")
                    logger.warning(f"[{self.identifier}] Skipping backbone sampling.")
                    self._coor_set.append(self.segment[index].coor)
                    self._bs.append(self.conformer.b)
                    return

        # Retrieve the amplitudes and stepsizes from options.
        sigma = self.options.sample_backbone_sigma
        bba, bbs = self.options.sample_backbone_amplitude, self.options.sample_backbone_step
        assert bba >= bbs > 0

        # Create an array of amplitudes to scan:
        #   We start from stepsize, making sure to stop only after bba.
        #   Also include negative amplitudes.
        eps = ((bba / bbs) / 2) * np.finfo(float).epsneg  # ε to avoid FP errors in arange
        amplitudes = np.arange(start=bbs, stop=bba + bbs - eps, step=bbs)
        amplitudes = np.concatenate([-amplitudes[::-1], amplitudes])

        # Optimize in torsion space to achieve the target atom position
        optimizer = NullSpaceOptimizer(segment)
        start_coor = atom.coor[0]  # We are working on a single atom.
        torsion_solutions = []
        for amplitude, direction in itertools.product(amplitudes, directions):
            delta = self.prng.uniform(-sigma, sigma)
            endpoint = start_coor + (amplitude + delta) * direction
            optimize_result = optimizer.optimize(atom_name, endpoint)
            torsion_solutions.append(optimize_result['x'])

        # Capture starting coordinates for the segment, so that we can restart after every rotator
        starting_coor = segment.coor
        for solution in torsion_solutions:
            optimizer.rotator(solution)
            self._coor_set.append(self.segment[index].coor)
            self._bs.append(self.conformer.b)
            segment.coor = starting_coor

        logger.debug(f"[_sample_backbone] Backbone sampling generated {len(self._coor_set)} conformers.")
        if self.options.write_intermediate_conformers:
            self._write_intermediate_conformers(prefix=f"_sample_backbone_segment{index:03d}")

    def _sample_angle(self):
        """Sample residue conformations by flexing α-β-γ angle.

        Only operates on residues with large aromatic sidechains
            (Trp, Tyr, Phe, His) where CG is a member of the aromatic ring.
        Here, slight deflections of the ring are likely to lead to better-
            scoring conformers when we scan χ(Cα-Cβ) and χ(Cβ-Cγ) later.

        This angle does not exist in {Gly, Ala}, and it does not make sense to
            sample this angle in Pro.

        We choose not to do this sampling on smaller amino acids for reason of
            a trade-off in complexity. Sampling the α-β-γ angle increases the
            amount & density of sampled conformations, but is unlikely to yield
            better quality sampling (conformations with good matches to
            electron density). In the case of Arg, the planar aromatic region
            does not start at CG. Later χ angles are more effective at moving
            the guanidinium group.
        """
        # Only operate on aromatics!
        if self.resn not in ("TRP", "TYR", "PHE", "HIS"):
            logger.debug(f"[{self.identifier}] Not F/H/W/Y. Cα-Cβ-Cγ angle sampling skipped.")
            return

        # Limit active atoms
        active_names = ('N', 'CA', 'C', 'O', 'CB', 'H', 'HA', 'CG', 'HB2', 'HB3')
        selection = self.residue.select('name', active_names)
        self.residue.active = False
        self.residue._active[selection] = True
        self.residue.update_clash_mask()
        active_mask = self.residue.active

        # Define sampling range
        angles = np.arange(-self.options.sample_angle_range,
                           self.options.sample_angle_range + self.options.sample_angle_step,
                           self.options.sample_angle_step)

        # Commence sampling, building on each existing conformer in self._coor_set
        new_coor_set = []
        new_bs = []
        for coor in self._coor_set:
            self.residue.coor = coor
            rotator = CBAngleRotator(self.residue)
            for angle in angles:
                rotator(angle)
                coor = self.residue.coor

                # Move on if these coordinates are unsupported by density
                if self.options.remove_conformers_below_cutoff:
                    values = self.xmap.interpolate(coor[active_mask])
                    mask = (self.residue.e[active_mask] != "H")
                    if np.min(values[mask]) < self.options.density_cutoff:
                        continue

                # Move on if these coordinates cause a clash
                if self.options.external_clash:
                    if self._cd() and self.residue.clashes():
                        continue
                elif self.residue.clashes():
                    continue

                # Valid, non-clashing conformer found!
                new_coor_set.append(self.residue.coor)
                new_bs.append(self.conformer.b)

        # Update sampled coords
        self._coor_set = new_coor_set
        self._bs = new_bs
        logger.debug(f"Bond angle sampling generated {len(self._coor_set)} conformers.")
        if self.options.write_intermediate_conformers:
            self._write_intermediate_conformers(prefix=f"_sample_angle")

    def _sample_sidechain(self):
        opt = self.options
        start_chi_index = 1
        if self.residue.resn[0] != 'PRO':
            sampling_window = np.arange(
                -opt.rotamer_neighborhood,
                opt.rotamer_neighborhood + opt.dihedral_stepsize,
                opt.dihedral_stepsize,
            )
        else:
            sampling_window = [0]

        rotamers = self.residue.rotamers
        rotamers.append([self.residue.get_chi(i) for i in range(1, self.residue.nchi + 1)])
        iteration = 0
        new_bs = []
        for b in self._bs:
            new_bs.append(self._randomize_bs(b, ['N', 'CA', 'C', 'O', 'CB', 'H', 'HA']))
        self._bs = new_bs
        while True:
            chis_to_sample = opt.dofs_per_iteration
            if iteration == 0 and (opt.sample_backbone or opt.sample_angle):
                chis_to_sample = max(1, opt.dofs_per_iteration - 1)
            end_chi_index = min(start_chi_index + chis_to_sample,
                                self.residue.nchi + 1)
            iter_coor_set = []
            for chi_index in range(start_chi_index, end_chi_index):
                # Set active and passive atoms, since we are iteratively
                # building up the sidechain. This updates the internal
                # clash mask.
                self.residue.active = True
                if chi_index < self.residue.nchi:
                    current = self.residue._rotamers['chi-rotate'][chi_index]
                    deactivate = self.residue._rotamers['chi-rotate'][chi_index + 1]
                    selection = self.residue.select('name', deactivate)
                    self.residue._active[selection] = False
                    bs_atoms = list(set(current) - set(deactivate))
                else:
                    bs_atoms = self.residue._rotamers['chi-rotate'][chi_index]

                self.residue.update_clash_mask()
                active = self.residue.active

                logger.info(f"Sampling chi: {chi_index} ({self.residue.nchi})")
                new_coor_set = []
                new_bs = []
                n = 0
                ex = 0
                # For each backbone conformation so far:
                for coor, b in zip(self._coor_set, self._bs):
                    self.residue.coor = coor
                    self.residue.b = b
                    chis = [self.residue.get_chi(i) for i in range(1, chi_index)]
                    # Try each rotamer in the library for this backbone conformation:
                    for rotamer in rotamers:
                        # Check if the current sidechain configuration for this residue 
                        # closely matches the rotamer being considered from the library
                        is_this_same_rotamer = True
                        for curr_chi, rotamer_chi in zip(chis, rotamer):
                            diff_chi = abs(curr_chi - rotamer_chi)
                            if 360 - opt.rotamer_neighborhood > diff_chi > opt.rotamer_neighborhood:
                                is_this_same_rotamer = False
                                break
                        if not is_this_same_rotamer:
                            continue
                        # Set the chi angle to the standard rotamer value.
                        self.residue.set_chi(chi_index, rotamer[chi_index - 1])

                        # Sample around the neighborhood of the rotamer
                        chi_rotator = ChiRotator(self.residue, chi_index)

                        for angle in sampling_window:
                            # Rotate around the chi angle, hitting each of the angle values
                            # in our predetermined, generic chi-angle sampling window
                            n += 1
                            chi_rotator(angle)
                            coor = self.residue.coor
                            
                            # See if this (partial) conformer clashes, 
                            # based on a density mask
                            if opt.remove_conformers_below_cutoff:
                                values = self.xmap.interpolate(coor[active])
                                mask = (self.residue.e[active] != "H")
                                if np.min(values[mask]) < self.options.density_cutoff:
                                    ex += 1
                                    continue
                            
                            # See if this (partial) conformer clashes (so far), 
                            # based on all-atom sterics (if the user wanted that)
                            keep_coor_set = False
                            if self.options.external_clash:
                                if not self._cd() and self.residue.clashes() == 0:
                                    keep_coor_set = True
                            elif self.residue.clashes() == 0:
                                keep_coor_set = True

                            # Based on that, decide whether to keep or reject this (partial) conformer
                            if keep_coor_set:
                                if new_coor_set:
                                    delta = np.array(new_coor_set) - np.array(self.residue.coor)
                                    if np.sqrt(min(np.square((delta)).sum(axis=2).sum(axis=1))) >= 0.01:
                                        new_coor_set.append(self.residue.coor)
                                        new_bs.append(self._randomize_bs(b, bs_atoms))
                                    else:
                                        ex += 1
                                else:
                                    new_coor_set.append(self.residue.coor)
                                    new_bs.append(self._randomize_bs(b, bs_atoms))
                            else:
                                ex += 1

                iter_coor_set.append(new_coor_set)
                self._coor_set = new_coor_set
                self._bs = new_bs

            if len(self._coor_set) > 15000:
                logger.warning(f"[{self.identifier}] Too many conformers generated ({len(self._coor_set)}). "
                               f"Reverting to a previous iteration of degrees of freedom: item 0. "
                               f"n_coords: {[len(cs) for (cs) in iter_coor_set]}")
                self._coor_set = iter_coor_set[0]

            if not self._coor_set:
                msg = ("No conformers could be generated. Check for initial "
                       "clashes and density support.")
                raise RuntimeError(msg)

            logger.debug(f"Side chain sampling generated {len(self._coor_set)} conformers")
            if self.options.write_intermediate_conformers:
                self._write_intermediate_conformers(prefix=f"_sample_sidechain_iter{iteration}")

            # QP score conformer occupancy
            self._convert()
            self._solve()
            self._update_conformers()
            if self.options.write_intermediate_conformers:
                self._write_intermediate_conformers(prefix=f"_sample_sidechain_iter{iteration}_qp")

            # MIQP score conformer occupancy
            self._convert()
            self._solve(threshold=self.options.threshold,
                        cardinality=self.options.cardinality)
            self._update_conformers()
            if self.options.write_intermediate_conformers:
                self._write_intermediate_conformers(prefix=f"_sample_sidechain_iter{iteration}_miqp")

            # Check if we are done
            if chi_index == self.residue.nchi:
                break

            # Use the next chi angle as starting point, except when we are in
            # the first iteration and have selected backbone sampling and we
            # are sampling more than 1 dof per iteration
            increase_chi = not ((opt.sample_backbone or opt.sample_angle)
                                and iteration == 0
                                and opt.dofs_per_iteration > 1)
            if increase_chi:
                start_chi_index += 1
            iteration += 1

    def tofile(self):
        # Save the individual conformers
        conformers = self.get_conformers()
        for n, conformer in enumerate(conformers, start=1):
            fname = os.path.join(self.directory_name, f'conformer_{n}.pdb')
            conformer.tofile(fname)

        # Make a multiconformer residue
        nconformers = len(conformers)
        if nconformers < 1:
            msg = ("No conformers could be generated. "
                   "Check for initial clashes.")
            raise RuntimeError(msg)
        mc_residue = Structure.fromstructurelike(conformers[0])
        if nconformers == 1:
            mc_residue.altloc = ''
        else:
            mc_residue.altloc = 'A'
            for altloc, conformer in zip(ascii_uppercase[1:], conformers[1:]):
                conformer.altloc = altloc
                mc_residue = mc_residue.combine(conformer)
        mc_residue = mc_residue.reorder()

        # Save the multiconformer residue
        logger.info(f"[{self.identifier}] Saving multiconformer_residue.pdb")
        fname = os.path.join(self.directory_name, f"multiconformer_residue.pdb")
        mc_residue.tofile(fname)


class QFitSegment(_BaseQFit):
    """Determines consistent protein segments based on occupancy and
       density fit"""
    def __init__(self, structure, xmap, options):
        self.segment = structure
        self.conformer = structure
        # self.conformer.q = 1
        self.xmap = xmap
        self.options = options
        self.options.bic_threshold = self.options.seg_bic_threshold
        self.fragment_length = options.fragment_length
        self.BIC = np.inf
        self._coor_set = [self.conformer.coor]
        self._occupancies = [self.conformer.q]
        self._bs = [self.conformer.b]
        self.orderings = []
        self.charseq = []
        self._smax = None
        self._simple = True
        self._rmask = 1.5
        reso = None
        if self.xmap.resolution.high is not None:
            reso = self.xmap.resolution.high
        elif options.resolution is not None:
            reso = options.resolution
        if reso is not None:
            self._smax = 1 / (2 * reso)
            self._simple = False
            self._rmask = 0.5 + reso / 3.0

        self._smin = None
        if self.xmap.resolution.low is not None:
            self._smin = 1 / (2 * self.xmap.resolution.low)
        elif self.options.resolution_min is not None:
            self._smin = 1 / (2 * options.resolution_min)

        self._xmap_model = xmap.zeros_like(self.xmap)
        # To speed up the density creation steps, reduce space group symmetry
        # to P1
        self._xmap_model.set_space_group("P1")
        self._voxel_volume = self.xmap.unit_cell.calc_volume()
        self._voxel_volume /= self.xmap.array.size

    def __call__(self):
        logger.info(f"Average number of conformers before qfit_segment run: "
                    f"{self.segment.average_conformers():.2f}")
        # Extract hetatms
        hetatms = self.segment.extract('record', "HETATM")
        # Create an empty structure:
        multiconformers = Structure.fromstructurelike(self.segment.extract('altloc', "Z"))
        segment = []

        # Construct progress iterator
        residue_groups = self.segment.extract("record", "ATOM").residue_groups
        residue_groups_pbar = tqdm.tqdm(residue_groups,
                                        total=self.segment.n_residues,
                                        desc="Building segments",
                                        unit="res",
                                        leave=True)

        # Iterate over all residue groups
        for rg in residue_groups_pbar:
            if rg.resn[0] not in ROTAMERS:
                multiconformers = multiconformers.combine(rg)
                continue
            altlocs = np.unique(rg.altloc)
            naltlocs = len(altlocs)
            multiconformer = []
            CA_single = True
            O_single = True
            CA_pos = None
            O_pos = None
            for altloc in altlocs:
                if altloc == '' and naltlocs > 1:
                    continue
                conformer = Structure.fromstructurelike(rg.extract('altloc',
                                                                   (altloc, '')
                                                                   ))
                # Reproducing the code in idmulti.cpp:
                if (CA_single and O_single):
                    mask = np.isin(conformer.name, ['CA', 'O'])
                    if np.sum(mask) > 2:
                        logger.warning(f"Conformer {altloc} of residue "
                                       f"{rg.resi[0]} has more than one coordinate "
                                       f"for CA/O atoms.")
                        mask = mask[:2]
                    try:
                        CA_single = np.linalg.norm(CA_pos - conformer.coor[mask][0])
                        CA_single = CA_single <= 0.05
                        O_single = np.linalg.norm(O_pos - conformer.coor[mask][1])
                        O_single = O_single <= 0.05
                    except TypeError:
                        CA_pos, O_pos = [coor for coor in conformer.coor[mask]]
                multiconformer.append(conformer)

            # Check to see if the residue has a single conformer:
            if naltlocs == 1:
                # Process the existing segment
                if len(segment):
                    for path in self.find_paths(segment):
                        multiconformers = multiconformers.combine(path)
                segment = []
                # Set the occupancy of all atoms of the residue to 1
                rg.q = np.ones_like(rg.q)
                # Add the single conformer residue to the
                # existing multiconformer:
                multiconformers = multiconformers.combine(rg)

            # Check if we need to collapse the backbone
            elif CA_single and O_single:
                # Process the existing segment
                if len(segment):
                    for path in self.find_paths(segment):
                        multiconformers = multiconformers.combine(path)
                segment = []
                collapsed = multiconformer[:]
                for multi in collapsed:
                    multiconformers = multiconformers.combine(multi.collapse_backbone(multi.resi[0],
                                                                                      multi.chain[0]))

            else:
                segment.append(multiconformer)

        # Teardown progress bar
        residue_groups_pbar.close()

        if len(segment):
            logger.debug(f"Running find_paths for segment of length {len(segment)}")
            for path in self.find_paths(segment):
                multiconformers = multiconformers.combine(path)

        logger.info(f"Average number of conformers after qfit_segment run: "
                    f"{multiconformers.average_conformers():.2f}")
        multiconformers = multiconformers.reorder()
        multiconformers = multiconformers.remove_identical_conformers(self.options.rmsd_cutoff)
        logger.info(f"Average number of conformers after removal of identical conformers: "
                    f"{multiconformers.average_conformers():.2f}")

        # Build an instance of Relabeller
        relab_options = RelabellerOptions()
        relab_options.apply_command_args(self.options)  # Update RelabellerOptions with QFitSegmentOptions
        relabeller = Relabeller(multiconformers, relab_options)
        multiconformers = relabeller.run()
        multiconformers = multiconformers.combine(hetatms)
        multiconformers = multiconformers.reorder()
        return multiconformers

    def find_paths(self, segment_original):
        segment = segment_original[:]
        fl = self.fragment_length
        possible_conformers = list(map(chr, range(65, 90)))
        possible_conformers = possible_conformers[0:int(round(1. / self.options.threshold))]

        while len(segment) > 1:
            n = len(segment)

            fragment_multiconformers = [segment[i: i + fl] for i in range(0, n, fl)]
            segment = []
            for fragment_multiconformer in fragment_multiconformers:
                fragments = []
                # Create all combinations of alternate residue conformers
                for fragment_conformer in itertools.product(*fragment_multiconformer):
                    fragment = fragment_conformer[0].set_backbone_occ()
                    for element in fragment_conformer[1:]:
                        fragment = fragment.combine(element.set_backbone_occ())
                    combine = True
                    for fragment2 in fragments:
                        diff = (fragment.coor - fragment2.coor).ravel()
                        if np.sqrt(3 * np.inner(diff, diff) / diff.size) < np.min([0.005 * diff.size, 0.3]):
                            combine = False
                            break
                    if combine:
                        fragments.append(fragment)

                # We have the fragments, select consistent optimal set
                self._update_transformer(fragments[0])
                self._coor_set = [fragment.coor for fragment in fragments]
                self._bs = [fragment.b for fragment in fragments]

                # QP score segment occupancy
                self._convert()
                self._solve()

                # Run MIQP in a loop, removing the most similar conformer until a solution is found
                while True:
                    # Update conformers
                    fragments = np.array(fragments)
                    mask = self._occupancies >= 0.002

                    # Drop conformers below cutoff
                    _resi_list = list(fragments[0].residues)
                    logger.debug(
                        f"Removing {np.sum(np.invert(mask))} conformers from "
                        f"fragment {_resi_list[0].shortcode}--{_resi_list[-1].shortcode}"
                    )
                    fragments = fragments[mask]
                    self._occupancies = self._occupancies[mask]
                    self._coor_set = [fragment.coor for fragment in fragments]
                    self._bs = [fragment.b for fragment in fragments]

                    try:
                        # MIQP score segment occupancy
                        self._convert()
                        self._solve(threshold=self.options.threshold,
                                    cardinality=self.options.cardinality,
                                    loop_range=[0.34, 0.25, 0.2, 0.16, 0.14])
                    except SolverError:
                        # MIQP failed and we need to remove conformers that are close to each other
                        logger.debug("MIQP failed, dropping a fragment-conformer")
                        self._zero_out_most_similar_conformer()  # Remove conformer
                        if self.options.write_intermediate_conformers:
                            self._write_intermediate_conformers(prefix="cplex_kept")
                        continue
                    else:
                        # No Exceptions here! Solvable!
                        break

                # Update conformers for the last time
                mask = self._occupancies >= 0.002

                # Drop conformers below cutoff
                _resi_list = list(fragments[0].residues)
                logger.debug(
                    f"Removing {np.sum(np.invert(mask))} conformers from "
                    f"fragment {_resi_list[0].shortcode}--{_resi_list[-1].shortcode}"
                )
                for fragment, occ in zip(fragments[mask],
                                         self._occupancies[mask]):
                    fragment.q = occ
                segment.append(fragments[mask])

        for path, altloc in zip(segment[0], possible_conformers):
            path.altloc = altloc
        return segment[0]

    def print_paths(self, segment):
        # Calculate the path matrix:
        for k, fragment in enumerate(segment):
            path = []
            for i, residue_altloc in enumerate(fragment.altloc):
                if fragment.name[i] == "CA":
                    path.append(residue_altloc)
                    # coor.append(fragment.coor[i])
            logger.info(f"Path {k+1}:\t{path}\t{fragment.q[-1]}")


class QFitLigand(_BaseQFit):
    def __init__(self, ligand, receptor, xmap, options):
        # Initialize using the base qfit class
        super().__init__(ligand, receptor, xmap, options)

        # These lists will be used to combine coor_sets output for
        # each of the clusters that we sample:
        self._all_coor_set = []
        self._all_bs = []

        # Populate useful attributes:
        self.ligand = ligand
        self.receptor = receptor
        self.xmap = xmap
        self.options = options
        csf = self.options.clash_scaling_factor
        self._trans_box = [(-0.2, 0.21, 0.1)] * 3
        self._bs = [self.ligand.b]

        # External clash detection:
        self._cd = ClashDetector(ligand, receptor, scaling_factor=self.options.clash_scaling_factor)

        # Determine which roots to start building from
        self._rigid_clusters = ligand.rigid_clusters()
        self.roots = None
        if self.roots is None:
            self._clusters_to_sample = []
            for cluster in self._rigid_clusters:
                nhydrogen = (self.ligand.e[cluster] == 'H').sum()
                if len(cluster) - nhydrogen > 1:
                    self._clusters_to_sample.append(cluster)
        logger.debug(f"Number of clusters to sample: {len(self._clusters_to_sample)}")

        # Initialize the transformer
        if options.subtract:
            self._subtract_transformer(self.ligand, self.receptor)
        self._update_transformer(self.ligand)
        self._starting_coor_set = [ligand.coor.copy()]
        self._starting_bs = [ligand.b.copy()]

    def run(self):
        for self._cluster_index, self._cluster in enumerate(self._clusters_to_sample):
            self._coor_set = list(self._starting_coor_set)
            if self.options.local_search:
                logger.info("Starting local search")
                self._local_search()
            self._coor_set.append(self._starting_coor_set)
            self.ligand._active[self.ligand._selection] = True
            logger.info("Starting sample internal dofs")
            self._sample_internal_dofs()
            self._all_coor_set += self._coor_set
            self._all_bs += self._bs
            prefix_tmp = 'run_' + str(self._cluster)
            self._write_intermediate_conformers(prefix=prefix_tmp)
            logger.info(f"Number of conformers: {len(self._coor_set)}")
            logger.info(f"Number of final conformers: {len(self._all_coor_set)}")

        # Find consensus across roots:
        self.conformer = self.ligand
        self.ligand._q[self.ligand._selection] = 1.0
        self.ligand._active[self.ligand._selection] = True
        self._coor_set = self._all_coor_set
        self._bs = self._all_bs
        if len(self._coor_set) < 1:
            logger.error("qFit-ligand failed to produce a valid conformer.")
            return

        # QP score conformer occupancy
        logger.debug("Converting densities within run.")
        self._convert()
        logger.info("Solving QP within run.")
        self._solve()
        logger.debug("Updating conformers within run.")
        self._update_conformers()
        if len(self._coor_set) < 1:
            print(f"{self.ligand.resn[0]}: QP {self._cluster_index}: {len(self._coor_set)} conformers")
            return

        # MIQP score conformer occupancy
        logger.info("Solving MIQP within run.")
        self._convert()
        self._solve(threshold=self.options.threshold,
                    cardinality=self.options.cardinality)
        self._update_conformers()
        if self.options.write_intermediate_conformers:
            self._write_intermediate_conformers(prefix="miqp_solution")

    def _local_search(self):
        """Perform a local rigid body search on the cluster."""

        # Set occupancies of rigid cluster and its direct neighboring atoms to
        # 1 for clash detection and MIQP
        selection = self.ligand._selection
        self.ligand._active[selection] = True
        center = self.ligand.coor[self._cluster].mean(axis=0)
        new_coor_set = []
        new_bs = []
        for coor, b in zip(self._coor_set, self._bs):
            self.ligand._coor[selection] = coor
            self.ligand._b[selection] = b
            rotator = GlobalRotator(self.ligand, center=center)
            for rotmat in RotationSets.get_local_set():
                rotator(rotmat)
                translator = Translator(self.ligand)
                iterator = itertools.product(*[
                    np.arange(*trans) for trans in self._trans_box])
                for translation in iterator:
                    translator(translation)
                    new_coor = self.ligand.coor
                    if self.options.remove_conformers_below_cutoff:
                        values = self.xmap.interpolate(new_coor)
                        mask = (self.ligand.e != "H")
                        if np.min(values[mask]) < self.options.density_cutoff:
                            continue
                    if self.options.external_clash:
                        if not self._cd() and not self.ligand.clashes():
                            if new_coor_set:
                                delta = np.array(new_coor_set) - np.array(new_coor)
                                if np.sqrt(min(np.square((delta)).sum(axis=2).sum(axis=1))) >= self.options.rmsd_cutoff:
                                    new_coor_set.append(new_coor)
                                    new_bs.append(b)
                            else:
                                new_coor_set.append(new_coor)
                                new_bs.append(b)
                    elif not self.ligand.clashes():
                        if new_coor_set:
                            delta = np.array(new_coor_set) - np.array(new_coor)
                            if np.sqrt(min(np.square((delta)).sum(axis=2).sum(axis=1))) >= self.options.rmsd_cutoff:
                                new_coor_set.append(new_coor)
                                new_bs.append(b)
                        else:
                            new_coor_set.append(new_coor)
                            new_bs.append(b)
        self.ligand._active[self.ligand._selection] = False
        selection = self.ligand._selection[self._cluster]
        self.ligand._active[selection] = True
        for atom in self._cluster:
            atom_sel = self.ligand._selection[self.ligand.connectivity[atom]]
            self.ligand._active[atom_sel] = True
        self.conformer = self.ligand
        self._coor_set = new_coor_set
        self._bs = new_bs
        if len(self._coor_set) < 1:
            logger.warning(f"{self.ligand.resn[0]}: "
                           f"Local search {self._cluster_index}: {len(self._coor_set)} conformers")
            return

        # QP score conformer occupancy
        logger.debug("Converting densities.")
        self._convert()
        self._solve()
        logger.debug("Updating conformers")
        self._update_conformers()
        if self.options.write_intermediate_conformers:
            self._write_intermediate_conformers(prefix="_localsearch_ligand_qp")
        if len(self._coor_set) < 1:
            logger.warning(f"{self.ligand.resn[0]}: "
                           f"Local search QP {self._cluster_index}: {len(self._coor_set)} conformers")
            return

        # MIQP score conformer occupancy
        self._convert()
        self._solve(threshold=self.options.threshold,
                    cardinality=self.options.cardinality)
        self._update_conformers()
        if self.options.write_intermediate_conformers:
            self._write_intermediate_conformers(prefix="_localsearch_ligand_miqp")

    def _sample_internal_dofs(self):
        opt = self.options
        sampling_range = np.deg2rad(np.arange(0, 360, self.options.sample_ligand_stepsize))

        # bond_order = self.ligand.rotation_order(self._cluster[0])
        # bond_list = self.ligand.convert_rotation_tree_to_list(bond_order)
        # nbonds = len(bond_list)
        # if nbonds == 0:
        #     return
        bond_order = BondOrder(self.ligand, self._cluster[0])
        bonds = bond_order.order
        depths = bond_order.depth
        nbonds = len(bonds)

        starting_bond_index = 0

        sel_str = f"chain {self.ligand.chain[0]} and resi {self.ligand.resi[0]}"
        if self.ligand.icode[0]:
            sel_str = f"{sel_str} and icode {self.ligand.icode[0]}"
        selection = self.ligand._selection
        iteration = 1
        while True:
            if iteration == 1 and self.options.local_search and self.options.dofs_per_iteration > 1:
                end_bond_index = starting_bond_index + self.options.dofs_per_iteration - 1
            else:
                end_bond_index = min(starting_bond_index + self.options.dofs_per_iteration, nbonds)
            self.ligand._active[selection] = True
            for bond_index in range(starting_bond_index, end_bond_index):
                nbonds_sampled = bond_index + 1

                bond = bonds[bond_index]
                atoms = [self.ligand.name[bond[0]], self.ligand.name[bond[1]]]
                new_coor_set = []
                new_bs = []
                for coor, b in zip(self._coor_set, self._bs):
                    self.ligand._coor[selection] = coor
                    self.ligand._b[selection] = b
                    rotator = BondRotator(self.ligand, *atoms)
                    for angle in sampling_range:
                        new_coor = rotator(angle)
                        if opt.remove_conformers_below_cutoff:
                            values = self.xmap.interpolate(new_coor[self.ligand._active[selection]])
                            mask = (self.ligand.e[self.ligand._active[selection]] != "H")
                            if np.min(values[mask]) < self.options.density_cutoff:
                                continue
                        if self.options.external_clash:
                            if not self._cd() and not self.ligand.clashes():
                                if new_coor_set:
                                    delta = np.array(new_coor_set) - np.array(new_coor)
                                    if np.sqrt(min(np.square((delta)).sum(axis=2).sum(axis=1))) >= self.options.rmsd_cutoff:
                                        new_coor_set.append(new_coor)
                                        new_bs.append(b)
                                else:
                                    new_coor_set.append(new_coor)
                                    new_bs.append(b)
                        elif not self.ligand.clashes():
                            if new_coor_set:
                                delta = np.array(new_coor_set) - np.array(new_coor)
                                if np.sqrt(min(np.square((delta)).sum(axis=2).sum(axis=1))) >= self.options.rmsd_cutoff:
                                    new_coor_set.append(new_coor)
                                    new_bs.append(b)
                            else:
                                new_coor_set.append(new_coor)
                                new_bs.append(b)
                self._coor_set = new_coor_set
                self._bs = new_bs

            self.ligand._active[selection] = False
            active = np.zeros_like(self.ligand._active[selection], dtype=bool)
            # Activate all the atoms of the ligand that have been sampled
            # up until the bond we are currently sampling:
            for cluster in self._rigid_clusters:
                for sampled_bond in bonds[:nbonds_sampled]:
                    if sampled_bond[0] in cluster or sampled_bond[1] in cluster:
                        active[cluster] = True
                        for atom in cluster:
                            active[self.ligand.connectivity[atom]] = True
            self.ligand._active[selection] = active
            self.conformer = self.ligand

            logger.info(f"Nconf: {len(self._coor_set)}")

            if len(self._coor_set) < 1:
                logger.warning(f"{self.ligand.resn[0]}: "
                               f"DOF search cluster {self._cluster_index} iteration {iteration}: "
                               f"{len(self._coor_set)} conformers.")
                return

            # QP score conformer occupancy
            self._convert()
            self._solve()
            self._update_conformers()
            if self.options.write_intermediate_conformers:
                self._write_intermediate_conformers(prefix=f"_sample_ligand_iter{iteration}_qp")
            if len(self._coor_set) < 1:
                logger.warning(f"{self.ligand.resn[0]}: "
                               f"QP search cluster {self._cluster_index} iteration {iteration}: "
                               f"{len(self._coor_set)} conformers")
                return

            # MIQP score conformer occupancy
            self._convert()
            self._solve(threshold=self.options.threshold,
                        cardinality=self.options.cardinality)
            self._update_conformers()
            if self.options.write_intermediate_conformers:
                self._write_intermediate_conformers(prefix=f"_sample_ligand_iter{iteration}_miqp")

            # Check if we are done
            if end_bond_index == nbonds:
                break

            # Go to the next bonds to be sampled
            if iteration == 1 and self.options.local_search and self.options.dofs_per_iteration > 1:
                starting_bond_index += self.options.dofs_per_iteration - 1
            else:
                starting_bond_index += self.options.dofs_per_iteration
            iteration += 1


class QFitCovalentLigand(_BaseQFit):
    def __init__(self, covalent_ligand, receptor, xmap, options):
        self.chain = covalent_ligand.chain[0]
        self.resi = covalent_ligand.resi[0]
        self.covalent_ligand = covalent_ligand
        self._rigid_clusters = covalent_ligand.rigid_clusters()
        if covalent_ligand.covalent_bonds == 0:
            pass
        elif covalent_ligand.covalent_bonds == 1:
            # Extract the information about the residue that the
            # ligand is covalently bonded to:
            partner_chain, partner_resi, \
                partner_icode, self.partner_atom = (covalent_ligand.covalent_partners[0])
            if partner_icode:
                self.partner_id = (int(partner_resi), partner_icode)
            else:
                self.partner_id = int(partner_resi)

            # Extract the information about the covalent bond itself:
            self.covalent_atom = covalent_ligand.covalent_atoms[0][3]
            self.covalent_bond = [self.partner_atom, self.covalent_atom]

            # Select the partner residue from the receptor:
            sel_str = f"chain {partner_chain} and resi {partner_resi}"
            if partner_icode:
                sel_str = f"{sel_str} and icode {partner_icode}"
            self.covalent_partner = receptor.extract(sel_str)

            # Alter the structure so that covalent ligand and residue are
            # treated as a single residue:
            data = {}
            for attr in receptor.data:
                data[attr] = np.concatenate((
                    getattr(receptor, attr),
                    getattr(covalent_ligand, attr)))
            mask = (data['resi'] == covalent_ligand.resi[0]) & (
                data['chain'] == covalent_ligand.chain[0])
            data['resi'][mask] = self.covalent_partner.resi[0]
            data['chain'][mask] = self.covalent_partner.chain[0]
            data['resn'][mask] = self.covalent_partner.resn[0]
            self.structure = Structure(data)

            # Extract the covalent residue as a Residue object:
            combined_residue = self.structure.extract(sel_str)
            chain = combined_residue[partner_chain]
            conformer = chain.conformers[0]
            self.covalent_residue = conformer[self.partner_id]

            # Initialize using the base qFit class:
            super().__init__(self.covalent_residue, self.structure, xmap, options)

            # Update the transformer:
            self._update_transformer(self.covalent_residue)

            # Identify the bonds in the residue for internal clash detection:
            bonds = covalent_ligand.get_bonds()
            # Add the covalent bond itself to the list:
            bonds.append(self.covalent_bond)
            # Initialize internal clash detection
            self.covalent_residue._init_clash_detection(self.options.clash_scaling_factor, bonds)

            # Identify the segment to which the covalent residue belongs to:
            self.segment = None
            for segment in self.structure.segments:
                if segment.chain[0] == partner_chain and self.covalent_residue in segment:
                    self.segment = segment
                    break
            if self.segment is None:
                raise RuntimeError("Could not determine segment.")

            # Set up external clash detection:
            self._setup_clash_detector()
            if options.subtract:
                self._subtract_transformer(self.covalent_residue, self.structure)
            self._update_transformer(self.covalent_residue)

        # More than one covalent bond:
        else:
            pass

    def _setup_clash_detector(self):
        residue = self.covalent_residue
        segment = self.segment
        index = segment.find(self.partner_id)
        # Exclude peptide bonds from clash detector
        exclude = []
        if index > 0:
            N_index = residue.select('name', 'N')[0]
            N_neighbor = segment.residues[index - 1]
            neighbor_C_index = N_neighbor.select('name', 'C')[0]
            if np.linalg.norm(residue._coor[N_index] - segment._coor[neighbor_C_index]) < 2:
                coor = N_neighbor._coor[neighbor_C_index]
                exclude.append((N_index, coor))
        if index < len(segment.residues) - 1:
            C_index = residue.select('name', 'C')[0]
            C_neighbor = segment.residues[index + 1]
            neighbor_N_index = C_neighbor.select('name', 'N')[0]
            if np.linalg.norm(residue._coor[C_index] - segment._coor[neighbor_N_index]) < 2:
                coor = C_neighbor._coor[neighbor_N_index]
                exclude.append((C_index, coor))
        # Obtain atoms with which the residue can clash
        resi = self.partner_id
        chainid = self.segment.chain[0]
        sel_str = f'not (resi {resi} and chain {chainid})'
        receptor = self.structure.extract(sel_str).copy()
        # Find symmetry mates of the receptor
        starting_coor = self.structure.coor.copy()
        iterator = self.xmap.unit_cell.iter_struct_orth_symops
        for symop in iterator(self.structure,
                              target=self.covalent_residue, cushion=5):
            if symop.is_identity():
                continue
            self.structure.rotate(symop.R)
            self.structure.translate(symop.t)
            receptor = receptor.combine(self.structure)
            self.structure.coor = starting_coor

        self._cd = ClashDetector(residue, receptor, exclude=exclude,
                                 scaling_factor=self.options.clash_scaling_factor)

    def run(self):
        if self.options.sample_backbone:
            self._sample_backbone()
        if self.options.sample_angle:
            # Is the ligand bound to the backbone or the side chain?
            if self.partner_atom not in ['N', 'C', 'CA', 'O']:
                self._sample_angle()
        if self.covalent_residue.nchi >= 1 and self.options.sample_rotamers:
            # Is the ligand bound to the backbone or the side chain?
            if self.partner_atom not in ['N', 'C', 'CA', 'O']:
                self._sample_sidechain()
        if self.options.sample_ligand:
            # Sample around the covalent bond, if rotatable:
            self._sample_covalent_bond()
            # Sample the remaining rotatable bonds of the ligand:
            self._sample_ligand()
        return

    def _sample_backbone(self):
        # Check if residue has enough neighboring residues
        index = self.segment.find(self.partner_id)
        # self.covalent_residue.update_clash_mask()
        nn = self.options.neighbor_residues_required
        if index < nn or index + nn > len(self.segment):
            return

        segment = self.segment[index - nn: index + nn + 1]
        atom_name = "CB"
        if self.covalent_residue.resn[0] == "GLY":
            atom_name = "O"
        atom = self.covalent_residue.extract('name', atom_name)
        try:
            u_matrix = [[atom.u00[0], atom.u01[0], atom.u02[0]],
                        [atom.u01[0], atom.u11[0], atom.u12[0]],
                        [atom.u02[0], atom.u12[0], atom.u22[0]]]
            directions = adp_ellipsoid_axes(u_matrix)
        except AttributeError:
            directions = np.identity(3)

        optimizer = NullSpaceOptimizer(segment)
        start_coor = atom.coor[0]
        torsion_solutions = []
        amplitudes = np.arange(0.1, self.options.sample_backbone_amplitude + 0.01,
                               self.options.sample_backbone_step)
        sigma = self.options.sample_backbone_sigma

        for amplitude, direction in itertools.product(amplitudes, directions):
            endpoint = start_coor + (amplitude + sigma * self.prng.random()) * direction
            optimize_result = optimizer.optimize(atom_name, endpoint)
            torsion_solutions.append(optimize_result['x'])

            endpoint = start_coor - (amplitude + sigma * self.prng.random()) * direction
            optimize_result = optimizer.optimize(atom_name, endpoint)
            torsion_solutions.append(optimize_result['x'])

        starting_coor = segment.coor

        for solution in torsion_solutions:
            optimizer.rotator(solution)
            self._coor_set.append(self.segment[index].coor)
            segment.coor = starting_coor
        # logger.debug(f"Backbone sampling generated {len(self._coor_set)} conformers")

    def _sample_angle(self):
        """Sample residue along the N-CA-CB angle."""
        active_names = ('N', 'CA', 'C', 'O', 'CB', 'H', 'HA')
        selection = self.covalent_residue.select('name', active_names)
        self.covalent_residue._active = False
        self.covalent_residue._active[selection] = True
        self.covalent_residue.update_clash_mask()
        active = self.covalent_residue.active
        angles = np.arange(-self.options.sample_angle_range,
                            self.options.sample_angle_range + 0.001,
                            self.options.sample_angle_step)
        new_coor_set = []
        new_bs = []
        for coor in self._coor_set:
            self.covalent_residue.coor = coor
            rotator = CBAngleRotator(self.covalent_residue)
            for angle in angles:
                rotator(angle)
                coor = self.covalent_residue.coor
                if self.options.remove_conformers_below_cutoff:
                    values = self.xmap.interpolate(coor[active])
                    mask = (self.covalent_residue.e[active] != "H")
                    if np.min(values[mask]) < self.options.density_cutoff:
                        continue
                if self.options.external_clash:
                    if self._cd() or self.covalent_residue.clashes():
                        continue
                elif self.covalent_residue.clashes():
                    continue
                new_coor_set.append(self.covalent_residue.coor)
                new_bs.append(self.conformer.b)

        self._coor_set = new_coor_set
        self._bs = new_bs
        # logger.debug(f"Bond angle sampling generated {len(self._coor_set)} conformers.")

    def _sample_sidechain(self):
        opt = self.options
        start_chi_index = 1
        partner_length = self.covalent_partner.name.shape[0]
        if self.covalent_residue.resn[0] != 'PRO':
            sampling_window = np.arange(
                -opt.rotamer_neighborhood,
                opt.rotamer_neighborhood + opt.dihedral_stepsize,
                opt.dihedral_stepsize)
        else:
            sampling_window = [0]

        rotamers = self.covalent_residue.rotamers
        rotamers.append([self.covalent_residue.get_chi(i) for i in range(1,
                        self.covalent_residue.nchi + 1)])
        iteration = 0
        new_bs = []
        for b in self._bs:
            new_bs.append(self._randomize_bs(b, ['N', 'CA', 'C', 'O', 'CB', 'H', 'HA']))
        self._bs = new_bs

        while True:
            chis_to_sample = opt.dofs_per_iteration
            if iteration == 0 and (opt.sample_backbone or opt.sample_angle):
                chis_to_sample = max(1, opt.dofs_per_iteration - 1)
            end_chi_index = min(start_chi_index + chis_to_sample,
                                self.covalent_residue.nchi + 1)
            iter_coor_set = []
            for chi_index in range(start_chi_index, end_chi_index):
                # Set active and passive atoms, since we are iteratively
                # building up the sidechain. This updates the internal
                # clash mask.
                self.covalent_residue.active = True
                if chi_index < self.covalent_residue.nchi:
                    deactivate = self.covalent_residue._rotamers['chi-rotate'][chi_index + 1]
                    selection = self.covalent_residue.select('name', deactivate)
                    self.covalent_residue._active[selection] = False
                    bs_atoms = list(set(current) - set(deactivate))
                else:
                    bs_atoms = self.covalent_residue._rotamers['chi-rotate'][chi_index]
                if self.options.sample_ligand:
                    sel_str = f"chain {self.covalent_residue.chain[0]} " \
                              f"and resi {self.covalent_residue.resi[0]}"
                    if self.covalent_residue.icode[0]:
                        sel_str = f"{sel_str} and icode {self.covalent_residue.icode[0]}"
                    selection = self.covalent_residue.select(sel_str)
                    tmp = copy.deepcopy(self.covalent_residue.active)
                    tmp[partner_length:] = False
                    self.covalent_residue._active[selection] = tmp

                active = self.covalent_residue.active
                self.covalent_residue.update_clash_mask()

                new_coor_set = []
                new_bs = []
                n = 0
                for coor, b in zip(self._coor_set, self._bs):
                    n += 1
                    self.covalent_residue.coor = coor
                    self.covalent_residue.b = b
                    chis = [self.covalent_residue.get_chi(i) for i in range(
                            1, chi_index)]
                    for rotamer in rotamers:
                        # Check if the residue configuration corresponds to the
                        # current rotamer
                        is_this_rotamer = True
                        for curr_chi, rotamer_chi in zip(chis, rotamer):
                            diff_chi = abs(curr_chi - rotamer_chi)
                            if 360 - opt.rotamer_neighborhood > diff_chi > opt.rotamer_neighborhood:
                                is_this_rotamer = False
                                break
                        if not is_this_rotamer:
                            continue
                        # Set the chi angle to the standard rotamer value.
                        self.covalent_residue.set_chi(chi_index,
                                                      rotamer[chi_index - 1],
                                                      covalent=self.partner_atom,
                                                      length=partner_length)

                        # Sample around the neighborhood of the rotamer
                        chi_rotator = ChiRotator(self.covalent_residue,
                                                 chi_index,
                                                 covalent=self.partner_atom,
                                                 length=partner_length)

                        for angle in sampling_window:
                            n += 1
                            chi_rotator(angle)
                            atoms = self.covalent_residue.name
                            atom_selection = self.covalent_residue.select('name', atoms)
                            coor = self.covalent_residue._coor[atom_selection]
                            if opt.remove_conformers_below_cutoff:
                                values = self.xmap.interpolate(coor[active])
                                mask = (self.covalent_residue.e[active] != "H")
                                if np.min(values[mask]) < self.options.density_cutoff:
                                    continue
                            if self.options.external_clash:
                                if not self._cd() and not self.covalent_residue.clashes():
                                    if new_coor_set:
                                        delta = np.array(new_coor_set) - np.array(coor)
                                        if np.sqrt(min(np.square((delta)).sum(axis=2).sum(axis=1))) >= 0.01:
                                            new_coor_set.append(coor)
                                            new_bs.append(self._randomize_bs(b, bs_atoms))
                                    else:
                                        new_coor_set.append(coor)
                                        new_bs.append(self._randomize_bs(b, bs_atoms))
                            elif self.covalent_residue.clashes() == 0:
                                if new_coor_set:
                                    delta = np.array(new_coor_set) - np.array(coor)
                                    if np.sqrt(min(np.square((delta)).sum(axis=2).sum(axis=1))) >= 0.01:
                                        new_coor_set.append(coor)
                                        new_bs.append(self._randomize_bs(b, bs_atoms))
                                else:
                                    new_coor_set.append(coor)
                                    new_bs.append(self._randomize_bs(b, bs_atoms))

                self._coor_set = new_coor_set
                self._bs = new_bs

            if not self._coor_set:
                msg = ("No conformers could be generated. Check for initial "
                       "clashes and density support.")
                raise RuntimeError(msg)
            else:
                logger.info(f"Side chain sampling produced {len(self._coor_set)} conformers")

            if self.options.write_intermediate_conformers:
                self._write_intermediate_conformers(prefix=f"_sample_sidechain_iter{iteration}")

            # QP score conformer occupancy
            self._convert()
            self._solve()
            self._update_conformers()
            if self.options.write_intermediate_conformers:
                self._write_intermediate_conformers(prefix=f"_sample_sidechain_iter{iteration}_qp")

            # MIQP score conformer occupancy
            self._convert()
            self._solve(threshold=self.options.threshold,
                        cardinality=self.options.cardinality)
            self._update_conformers()
            if self.options.write_intermediate_conformers:
                self._write_intermediate_conformers(prefix=f"_sample_sidechain_iter{iteration}_miqp")

            # Check if we are done
            if chi_index == self.covalent_residue.nchi:
                break
            # Use the next chi angle as starting point, except when we are in
            # the first iteration and have selected backbone sampling and we
            # are sampling more than 1 dof per iteration
            increase_chi = not ((opt.sample_backbone or opt.sample_angle)
                                and iteration == 0
                                and opt.dofs_per_iteration > 1)
            if increase_chi:
                start_chi_index += 1
            iteration += 1

    def _sample_covalent_bond(self):
        opt = self.options
        atoms = self.covalent_bond
        partner_length = self.covalent_partner.name.shape[0]
        self._sampling_range = np.deg2rad(np.arange(0, 360, self.options.sample_ligand_stepsize))
        sel_str = f"chain {self.covalent_residue.chain[0]} and resi {self.covalent_residue.resi[0]}"
        if self.covalent_residue.icode[0]:
            sel_str = f"{sel_str} and icode {self.covalent_residue.icode[0]}"
        selection = self.covalent_residue.select(sel_str)
        self.covalent_residue._active[selection] = True
        self.covalent_ligand._active[selection] = True
        bs_atoms = list(set(current))
        new_coor_set = []
        new_bs = []
        n = 0
        for coor, b in zip(self._coor_set, self._bs):
            n += 1
            self.covalent_residue.coor = coor
            self.covalent_residue.b = b
            self.covalent_ligand.coor = coor[partner_length:]
            rotator = CovalentBondRotator(self.covalent_residue,
                                          self.covalent_ligand, *atoms)
            for angle in self._sampling_range:
                n += 1
                new_coor = np.concatenate((coor[:partner_length], rotator(angle)), axis=0)
                if opt.remove_conformers_below_cutoff:
                    values = self.xmap.interpolate(new_coor[active])
                    mask = (self.covalent_residue.e[active] != "H")
                    if np.min(values[mask]) < self.options.density_cutoff:
                        continue
                if self.options.external_clash:
                    if not self._cd() and not self.covalent_residue.clashes():
                        if new_coor_set:
                            delta = np.array(new_coor_set) - np.array(new_coor)
                            if np.sqrt(min(np.square((delta)).sum(axis=2).sum(axis=1))) >= 0.01:
                                new_coor_set.append(new_coor)
                                new_bs.append(self._randomize_bs(b, bs_atoms))
                        else:
                            new_coor_set.append(new_coor)
                            new_bs.append(self._randomize_bs(b, bs_atoms))
                elif self.covalent_residue.clashes() == 0:
                    if new_coor_set:
                        delta = np.array(new_coor_set) - np.array(new_coor)
                        if np.sqrt(min(np.square((delta)).sum(axis=2).sum(axis=1))) >= 0.01:
                            new_coor_set.append(new_coor)
                            new_bs.append(self._randomize_bs(b, bs_atoms))
                    else:
                        new_coor_set.append(new_coor)
                        new_bs.append(self._randomize_bs(b, bs_atoms))
        self._coor_set = new_coor_set
        self._bs = new_bs
        self.conformer = self.covalent_residue

        if not self._coor_set:
            msg = ("No conformers could be generated. Check for initial "
                   "clashes and density support.")
            raise RuntimeError(msg)
        else:
            logger.info(f"Covalent bond angle sampling generated {len(self._coor_set)} conformers.")

        # QP score conformer occupancy
        self._convert()
        self._solve()
        self._update_conformers()
        if self.options.write_intermediate_conformers:
            self._write_intermediate_conformers(prefix="_sample_covalent_bond_qp")

        # MIQP score conformer occupancy
        self._convert()
        self._solve(threshold=self.options.threshold,
                    cardinality=self.options.cardinality)
        self._update_conformers()
        if self.options.write_intermediate_conformers:
            self._write_intermediate_conformers(prefix="_sample_covalent_bond_miqp")

    def _sample_ligand(self):
        opt = self.options

        self._sampling_range = np.deg2rad(np.arange(0, 360, self.options.sample_ligand_stepsize))
        nbonds = len(self.covalent_ligand.bond_list)
        if nbonds == 0:
            return

        # This contains an ordered list of bonds, in which the list order
        # was determined by the tree hierarchy starting at the root bond.
        bonds = self.covalent_ligand.bond_list
        partner_length = self.covalent_partner.name.shape[0]
        root = self.covalent_ligand.root

        sel_str = f"chain {self.covalent_residue.chain[0]} and resi {self.covalent_residue.resi[0]}"
        if self.covalent_residue.icode[0]:
            sel_str = f"{sel_str} and icode {self.covalent_residue.icode[0]}"
        selection = self.covalent_residue.select(sel_str)
        iteration = 1
        starting_bond_index = 0
        while True:
            # Identify the bonds that we are going to sample
            end_bond_index = min(starting_bond_index + self.options.dofs_per_iteration, nbonds)

            # Identify the atoms that are active:
            active = np.ones_like(self.covalent_residue.active, dtype=bool)
            # for bond in bonds[:end_bond_index]:
            #     for cluster in self._rigid_clusters:
            #         if bond[0] in cluster or bond[1] in cluster:
            #             active[partner_length:][cluster] = True
            #             for atom in cluster:
            #                 active[partner_length:][self.covalent_ligand.connectivity[atom]] = True
            self.covalent_residue._active[selection] = active
            self.covalent_ligand._active[selection] = active
            self.covalent_residue.update_clash_mask()

            # Sample each of the bonds in the bond range
            n = 0
            for bond_index in range(starting_bond_index, end_bond_index):
                sampled_bond = bonds[bond_index]
                atoms = [self.covalent_ligand.name[sampled_bond[0]],
                         self.covalent_ligand.name[sampled_bond[1]]]
                new_coor_set = []
                for coor in self._coor_set:
                    self.covalent_residue.coor = coor
                    self.covalent_ligand.coor = coor[partner_length:]
                    rotator = BondRotator(self.covalent_ligand, *atoms)
                    for angle in self._sampling_range:
                        new_coor = np.concatenate((coor[:partner_length], rotator(angle)), axis=0)
                        if opt.remove_conformers_below_cutoff:
                            values = self.xmap.interpolate(new_coor[active])
                            mask = (self.covalent_residue.e[active] != "H")
                            if np.min(values[mask]) < self.options.density_cutoff:
                                continue
                        if self.options.external_clash:
                            if not self._cd() and not self.covalent_residue.clashes():
                                if new_coor_set:
                                    delta = np.array(new_coor_set) - np.array(new_coor)
                                    if np.sqrt(min(np.square((delta)).sum(axis=2).sum(axis=1))) >= 0.01:
                                        new_coor_set.append(new_coor)
                                else:
                                    new_coor_set.append(new_coor)
                        elif self.covalent_residue.clashes() == 0:
                            if new_coor_set:
                                delta = np.array(new_coor_set) - np.array(new_coor)
                                if np.sqrt(min(np.square((delta)).sum(axis=2).sum(axis=1))) >= 0.01:
                                    new_coor_set.append(new_coor)
                            else:
                                new_coor_set.append(new_coor)
                self._coor_set = new_coor_set

            if not self._coor_set:
                msg = ("No conformers could be generated. Check for initial "
                       "clashes and density support.")
                raise RuntimeError(msg)
            else:
                logger.info(f"Ligand sampling {iteration} generated {len(self._coor_set)} conformers")

            # QP score conformer occupancy
            self._convert()
            self._solve()
            self._update_conformers()
            if self.options.write_intermediate_conformers:
                self._write_intermediate_conformers(prefix=f"_sample_ligand_iter{iteration}_qp")

            # MIQP score conformer occupancy
            self._convert()
            self._solve(threshold=self.options.threshold,
                        cardinality=self.options.cardinality)
            self._update_conformers()
            if self.options.write_intermediate_conformers:
                self._write_intermediate_conformers(prefix=f"_sample_ligand_iter{iteration}_miqp")

            # Check if we are done
            if end_bond_index == nbonds:
                break

            # Go to the next bonds to be sampled
            starting_bond_index += self.options.dofs_per_iteration
            iteration += 1

    def get_conformers_covalent(self):
        conformers = []
        for q, coor, b in zip(self._occupancies, self._coor_set, self._bs):
            conformer = self.covalent_residue.copy()
            conformer.coor = coor
            conformer.q = q
            conformer.b = b
            conformers.append(conformer)
        return conformers<|MERGE_RESOLUTION|>--- conflicted
+++ resolved
@@ -13,13 +13,8 @@
 from .samplers import ChiRotator, CBAngleRotator, BondRotator
 from .samplers import CovalentBondRotator, GlobalRotator
 from .samplers import RotationSets, Translator
-<<<<<<< HEAD
-from .solvers import QPSolver, MIQPSolver
-from .structure import Structure, Segment
-=======
 from .solvers import QPSolver, MIQPSolver, SolverError
-from .structure import Structure, _Segment, calc_rmsd
->>>>>>> 051f0689
+from .structure import Structure, Segment, calc_rmsd
 from .structure.residue import residue_type
 from .structure.ligand import BondOrder
 from .transformer import Transformer
