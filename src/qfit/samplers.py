import os.path

import numpy as np
import copy

from .structure.math import Rz, Ry, gram_schmidt_orthonormal_zx


class BackboneRotator:
    """Rotate around phi, psi angles."""

    def __init__(self, segment):
        self.segment = segment
        self.ndofs = 2 * len(segment.residues)
        self._starting_coor = segment.coor

        # Check for each rotation which atoms are affected. Start with the last residue.
        self._aligners = []
        self._origins = []
        selections = []
        for n, residue in enumerate(self.segment.residues[::-1]):
            psi_sel = residue.select("name", ("O", "OXT"))
            if n > 0:
                psi_sel = np.concatenate(
                    (psi_sel, self.segment.residues[-n]._selection)
                )
            phi_sel = residue.select("name", ("N", "CA", "O", "OXT", "H", "HA"), "!=")
            selections += [psi_sel, phi_sel]

            N = residue.extract("name", "N")
            CA = residue.extract("name", "CA")
            C = residue.extract("name", "C")
            axis = C.coor[0] - CA.coor[0]
            psi_aligner = ZAxisAligner(axis)
            axis = CA.coor[0] - N.coor[0]
            phi_aligner = ZAxisAligner(axis)

            self._aligners += [psi_aligner, phi_aligner]
            self._origins += [C.coor[0], CA.coor[0]]

        self._atoms_to_rotate = []
        for selection in selections:
            atoms_to_rotate = []
            if self._atoms_to_rotate:
                atoms_to_rotate = np.concatenate((self._atoms_to_rotate))
            atoms_to_rotate = np.concatenate((atoms_to_rotate, selection)).astype(
                np.int32
            )
            self._atoms_to_rotate.append(np.unique(atoms_to_rotate))

    def __call__(self, torsions):
        assert len(torsions) == self.ndofs, "Number of torsions should equal "
        " degrees of freedom"

        # We start with the last torsion as this is more efficient
        torsions = np.deg2rad(torsions[::-1])

        self.segment.coor = self._starting_coor
        atoms_to_rotate = []
        iterator = zip(torsions, self._origins, self._aligners, self._atoms_to_rotate)
        for torsion, origin, aligner, atoms_to_rotate in iterator:
            if torsion == 0.0:
                continue
            coor = self.segment._coor[atoms_to_rotate]
            coor -= origin
            R = aligner.forward_rotation @ Rz(torsion) @ aligner.backward_rotation
            coor = np.dot(coor, R.T)
            coor += origin
            self.segment._coor[atoms_to_rotate] = coor


class Translator:
    def __init__(self, ligand):
        self.ligand = ligand
        self.coor_to_translate = self.ligand.coor

    def __call__(self, trans):
        self.ligand.coor = self.coor_to_translate + np.asarray(trans)


class CBAngleRotator:
    """Deflects a residue's sidechain by bending the CA-CB-CG angle. Rotate about the axis perpendicular to CB-CA and CB-CG vectors.

    Attributes:
        residue (qfit._BaseResidue): Residue being manipulated.
        atoms_to_rotate (np.ndarray[int]): Atom indices that will be moved by
            the flexion.
    """

    def __init__(self, residue):
        """Inits a CBAngleRotator to flex the CA-CB-CG angle of a residue.

        Args:
            residue (qfit._BaseResidue): Residue to manipulate.
        """
        self.residue = residue

        # These atoms define the angle
        angle_selection = residue.select("name", ("CA", "CB", "CG"))
        if angle_selection.size != 3:
            raise RuntimeError("Residue does not have CA, CB and xG atom for rotation.")

        # Only atoms after CB can be moved
        self.atoms_to_rotate = residue.select(
            "name", ("N", "CA", "C", "O", "CB", "H", "HA", "HB2", "HB3"), "!="
        )

        # Define rotation unit vector
        self._origin = self.residue.extract("name", "CB").coor[0]
        self._coor_to_rotate = self.residue._coor[self.atoms_to_rotate]
        self._coor_to_rotate -= self._origin
        axis_coor = self.residue.extract("name", ("CA", "CG")).coor
        axis_coor -= self._origin
        axis = np.cross(axis_coor[0], axis_coor[1])
        axis /= np.linalg.norm(axis)

        # Align rotation unit vector to Z-axis
        aligner = ZAxisAligner(axis)
        self._forward = aligner.forward_rotation
        self._coor_to_rotate = (aligner.backward_rotation @ self._coor_to_rotate.T).T

    def __call__(self, angle):
        """Flex CA-CB-CG by specified angle.

        Args:
            angle (int): Angle (degrees) for sidechain deflection.
        """
        # Since the axis of rotation is already aligned with the z-axis, we can
        # freely rotate the coordinates and perform the inverse operation to realign the
        # axis to the real world frame.
        R = self._forward @ Rz(np.deg2rad(angle))
        self.residue._coor[self.atoms_to_rotate] = (
            R @ self._coor_to_rotate.T
        ).T + self._origin


class BisectingAngleRotator:
    """ "
    Deflects a residue's sidechain by bending the CA-CB-CG angle. Rotate the aromatic side chain about an axis bisecting this angle.

    Attributes:
        residue (qfit._BaseResidue): Residue being manipulated.
        atoms_to_rotate (np.ndarray[int]): Atom indices that will be moved by
            the flexion.
    """

    def __init__(self, residue):
        """
        Inits a BisectingAngleRotator to rotate the sidechain about an axis bisecting the CA-CB-CG angle of a residue

        Args:
            residue (qfit._BaseResidue): Residue to manipulate.
        """
        self.residue = residue

        # These atoms define the angle
        angle_selection = residue.select("name", ("CA", "CB", "CG"))
        if angle_selection.size != 3:
            raise RuntimeError("Residue does not have CA, CB and xG atom for rotation.")

        # Only atoms after CB can be moved
        self.atoms_to_rotate = residue.select(
            "name", ("N", "CA", "C", "O", "CB", "H", "HA", "HB2", "HB3"), "!="
        )

        # Define the origin of rotation as the coordinates of the CB atom
        self._origin = self.residue.extract("name", "CB").coor[0]
        # Get the coordinates of the atoms to rotate
        self._coor_to_rotate = self.residue._coor[self.atoms_to_rotate]
        self._coor_to_rotate -= self._origin
        # Extract the coordinates of the CA and CG atoms, and translate them relative to the origin
        axis_coor = self.residue.extract("name", ("CA", "CG")).coor
        axis_coor -= self._origin

        # Normalize the vectors pointing from CB to CA and from CB to CG
        vec_CA = axis_coor[0]
        vec_CG = axis_coor[1]
        vec_CA /= np.linalg.norm(vec_CA)
        vec_CG /= np.linalg.norm(vec_CG)
        # Define a new rotation axis as the normalized sum of vec_CA and vec_CG. This makes the axis bisect the angle between these two vectors
        new_axis = vec_CA + vec_CG
        new_axis /= np.linalg.norm(new_axis)
        self.new_axis = new_axis

        # Align the new rotation axis to the Z-axis to simplify the rotation transformation
        aligner = ZAxisAligner(new_axis)
        self._forward = aligner.forward_rotation
        self._coor_to_rotate = (aligner.backward_rotation @ self._coor_to_rotate.T).T

    def __call__(self, angle):
        # Since the axis of rotation is already aligned with the z-axis, we can
        # freely rotate the coordinates and perform the inverse operation to realign the
        # axis to the real world frame.
        R = self._forward @ Rz(np.deg2rad(angle))
        self.residue._coor[self.atoms_to_rotate] = (
            R @ self._coor_to_rotate.T
        ).T + self._origin
<<<<<<< HEAD
=======


class GlobalRotator:
>>>>>>> 251b2e2e


class GlobalRotator:
    """Rotate ligand around its center."""

    def __init__(self, ligand, center=None):
        self.ligand = ligand
        self._center = center
        ligand_coor = self.ligand.coor
        if self._center is None:
            self._center = ligand_coor.mean(axis=0)
        self._coor_to_rotate = ligand_coor - self._center
        self._intermediate = np.zeros_like(ligand_coor)

    def __call__(self, rotmat):
        self._intermediate = np.dot(rotmat, self._coor_to_rotate.T).T
        self._intermediate += self._center
        self.ligand.coor = self._intermediate


class PrincipalAxisRotator:
    """Rotate ligand along the principal axes."""

    def __init__(self, ligand):
        self.ligand = ligand
        self._center = ligand.coor.mean(axis=0)
        self._coor_to_rotate = self.ligand.coor - self._center
        gyration_tensor = self._coor_to_rotate.T @ self._coor_to_rotate
        eig_values, eig_vectors = np.linalg.eigh(gyration_tensor)
        # Sort eigenvalues such that lx <= ly <= lz
        sort_ind = np.argsort(eig_values)
        self.principal_axes = np.asarray(eig_vectors[:, sort_ind].T)

        self.aligners = [ZAxisAligner(axis) for axis in self.principal_axes]

    def __call__(self, angle, axis=2):
        aligner = self.aligners[axis]
        R = aligner.forward_rotation @ Rz(angle) @ aligner.backward_rotation
        self.ligand.coor[:] = (R @ self._coor_to_rotate.T).T + self._center


# TODO Make a super class combining the BondRotator with the AngleRotator or at
# refactorize code.
class BondAngleRotator:
    """Rotate ligand along a bond angle defined by three atoms."""

    def __init__(self, ligand, a1, a2, a3, key="name"):
        # Atoms connected to a1 will stay fixed.
        self.ligand = ligand
        self.atom1 = a1
        self.atom2 = a2
        self.atom3 = a3

        # Determine which atoms will be moved by the rotation.
        self._root = getattr(ligand, key).tolist().index(a2)
        self._conn = ligand.connectivity
        self.atoms_to_rotate = [self._root]
        self._foundroot = 0
        curr = getattr(ligand, key).tolist().index(a3)
        self._find_neighbours_recursively(curr)
        if self._foundroot > 1:
            raise ValueError("Atoms are part of a ring. Bond angle cannot be rotated.")

        # Find the rigid motion that aligns the axis of rotation onto the z-axis.
        self._coor_to_rotate = self.ligand.coor[self.atoms_to_rotate]
        # Move root to origin
        self._t = self.ligand.coor[self._root]
        self._coor_to_rotate -= self._t
        # The rotation axis is the cross product between a1 and a3.
        a1_coor = self.ligand.coor[getattr(ligand, key).tolist().index(a1)]
        axis = np.cross(a1_coor - self._t, self._coor_to_rotate[1])

        # Align the rotation axis to the z-axis for the coordinates
        aligner = ZAxisAligner(axis)
        self._forward = aligner.forward_rotation
        self._coor_to_rotate = (aligner.backward_rotation @ self._coor_to_rotate.T).T

    def _find_neighbours_recursively(self, curr):
        self.atoms_to_rotate.append(curr)
        bonds = np.flatnonzero(self._conn[curr])
        for b in bonds:
            if b == self._root:
                self._foundroot += 1
            if b not in self.atoms_to_rotate:
                self._find_neighbours_recursively(b)

    def __call__(self, angle):
        # Since the axis of rotation is already aligned with the z-axis, we can
        # freely rotate the coordinates and perform the inverse operation to realign the
        # axis to the real world frame.
        R = self._forward @ Rz(angle)
        self.ligand.coor[self.atoms_to_rotate] = (
            R @ self._coor_to_rotate.T
        ).T + self._t


class ChiRotator:
    """Rotate a residue around a chi-angle"""

    def __init__(self, residue, chi_index, covalent=None, length=None):
        self.residue = residue
        self.chi_index = chi_index
        # Get the coordinates that define the torsion angle
        torsion_atoms = self.residue._rotamers["chi"][chi_index]
        selection = self.residue.select("name", torsion_atoms)
        new_selection = []
        for atom in torsion_atoms:
            for sel in selection:
                if atom == self.residue._name[sel]:
                    new_selection.append(sel)
                    break
        selection = new_selection

        # Translate coordinates to center on coor[1]
        norm = np.linalg.norm
        coor = self.residue._coor[selection]
        self._origin = coor[1].copy()
        coor -= self._origin

        # Make an orthogonal axis system based on 3 atoms
        self._backward = gram_schmidt_orthonormal_zx(coor)
        self._forward = self._backward.T.copy()

        # Save the coordinates aligned along the Z-axis for fast future rotation
        atoms_to_rotate = self.residue._rotamers["chi-rotate"][chi_index]
        self._atom_selection = self.residue.select("name", atoms_to_rotate)
        if covalent in atoms_to_rotate:
            # If we are rotating the atom that is covalently bonded
            # to the ligand, we should also rotate the ligand.
            atoms_to_rotate2 = self.residue.name[length:]
            atom_selection2 = self.residue.select("name", atoms_to_rotate2)
            tmp = list(self._atom_selection)
            tmp += list(atom_selection2)
            self._atom_selection = np.array(tmp, dtype=int)
        self._coor_to_rotate = np.dot(
            self.residue._coor[self._atom_selection] - self._origin, self._backward.T
        )
        self._tmp = np.zeros_like(self._coor_to_rotate)

    def __call__(self, angle):
        R = self._forward @ Rz(np.deg2rad(angle))
        np.dot(self._coor_to_rotate, R.T, self._tmp)
        self._tmp += self._origin
        self.residue._coor[self._atom_selection] = self._tmp


class CovalentBondRotator:
    """Rotate ligand along the bond of two atoms."""

    def __init__(self, covalent_residue, ligand, a1, a2, key="name"):
        # Atoms connected to a1 will stay fixed.
        self.ligand = ligand
        self.residue = covalent_residue
        self.atom1 = a1
        self.atom2 = a2

        # Determine which atoms will be moved by the rotation.
        self._root = getattr(covalent_residue, key).tolist().index(a1)
        self._conn = ligand.connectivity
        self.atoms_to_rotate = range(len(ligand.name))

        # Find the rigid motion that aligns the axis of rotation onto the z-axis.
        self._coor_to_rotate = self.ligand.coor[self.atoms_to_rotate].copy()
        # Move root to origin
        self._t = self.residue.coor[self._root]
        self._coor_to_rotate -= self._t
        # Find angle between rotation axis and x-axis
        axis = self._coor_to_rotate[1] / np.linalg.norm(self._coor_to_rotate[1, :-1])
        aligner = ZAxisAligner(axis)

        # Align the rotation axis to the z-axis for the coordinates
        self._forward = aligner.forward_rotation
        self._coor_to_rotate = (aligner.backward_rotation @ self._coor_to_rotate.T).T

    def __call__(self, angle):
        # Since the axis of rotation is already aligned with the z-axis, we can
        # freely rotate them and perform the inverse operation to realign the
        # axis to the real world frame.
        R = self._forward @ Rz(angle)
        rotated = (R @ self._coor_to_rotate.T).T + self._t
        coor = copy.deepcopy(self.ligand.coor)
        coor[self.atoms_to_rotate] = rotated
        return coor


class BondRotator:
    """Rotate ligand along the bond of two atoms."""

    def __init__(self, ligand, a1, a2, key="name"):
        # Atoms connected to a1 will stay fixed.
        self.ligand = ligand
        self.atom1 = a1
        self.atom2 = a2

        # Determine which atoms will be moved by the rotation.
        self._root = getattr(ligand, key).tolist().index(a1)
        self._conn = ligand.connectivity
        self.atoms_to_rotate = [self._root]
        self._foundroot = 0
        curr = getattr(ligand, key).tolist().index(a2)
        self._find_neighbours_recursively(curr)
        # if self._foundroot > 1:
        #    raise ValueError("Atoms are part of a ring. Bond cannot be rotated.")

        # Find the rigid motion that aligns the axis of rotation onto the z-axis.
        self._coor_to_rotate = self.ligand.coor[self.atoms_to_rotate].copy()
        # Move root to origin
        self._t = self.ligand.coor[self._root]
        self._coor_to_rotate -= self._t
        # Find angle between rotation axis and x-axis
        axis = self._coor_to_rotate[1] / np.linalg.norm(self._coor_to_rotate[1, :-1])
        aligner = ZAxisAligner(axis)

        # Align the rotation axis to the z-axis for the coordinates
        self._forward = aligner.forward_rotation
        self._coor_to_rotate = (aligner.backward_rotation @ self._coor_to_rotate.T).T

    def _find_neighbours_recursively(self, curr):
        self.atoms_to_rotate.append(curr)
        bonds = np.flatnonzero(self._conn[curr])
        for b in bonds:
            if b == self._root:
                self._foundroot += 1
            if b not in self.atoms_to_rotate:
                self._find_neighbours_recursively(b)

    def __call__(self, angle):
        # print(self.ligand.coor)
        # Since the axis of rotation is already aligned with the z-axis, we can
        # freely rotate them and perform the inverse operation to realign the
        # axis to the real world frame.
        R = self._forward @ Rz(angle)
        rotated = (R @ self._coor_to_rotate.T).T + self._t
        coor = copy.deepcopy(self.ligand.coor)
        coor[self.atoms_to_rotate] = rotated
        return coor


class ZAxisAligner:
    """Find the rotation that aligns a vector to the Z-axis."""

    def __init__(self, axis):
        # Find angle between rotation axis and x-axis
        axis = axis / np.linalg.norm(axis[:-1])
        xaxis_angle = np.arccos(axis[0])
        if axis[1] < 0:
            xaxis_angle *= -1

        # Rotate around Z-axis
        self._Rz = Rz(xaxis_angle)
        axis = np.dot(self._Rz.T, axis.reshape(3, -1)).ravel()

        # Find angle between rotation axis and z-axis
        zaxis_angle = np.arccos(axis[2] / np.linalg.norm(axis))
        if axis[0] < 0:
            zaxis_angle *= -1
        self._Ry = Ry(zaxis_angle)

        # Check whether the transformation is correct.
        # Rotate around the Y-axis to align to the Z-axis.
        axis = np.dot(self._Ry.T, axis.reshape(3, -1)).ravel() / np.linalg.norm(axis)
        if not np.allclose(axis, [0, 0, 1]):
            raise ValueError(f"Axis {axis} is not aligned to z-axis.")

        self.backward_rotation = self._Ry.T @ self._Rz.T
        self.forward_rotation = self._Rz @ self._Ry


class RotationSets:
    LOCAL = (
        ("local_5_10.npy", 10, 5.00),
        ("local_5_100.npy", 100, 5.00),
        ("local_5_1000.npy", 1000, 5.00),
        ("local_10_10.npy", 10, 10.00),
        ("local_10_100.npy", 100, 10.00),
        ("local_10_1000.npy", 1000, 10.00),
    )

    _DATA_DIRECTORY = os.path.join(os.path.dirname(__file__), "data")

    @classmethod
    def get_set(cls, angle):
        angles = zip(*cls.SETS)[-1]
        diff = [abs(a - angle) for a in angles]
        fname = cls.SETS[diff.index(min(diff))][0]
        with open(os.path.join(cls._DATA_DIRECTORY, fname)) as f:
            quat_weights = np.load(f)
        return cls.quats_to_rotmats(quat_weights[:, :4])

    @classmethod
    def get_local_set(cls, fname="local_10_10.npy"):
        quats = np.load(os.path.join(cls._DATA_DIRECTORY, fname))
        return cls.quats_to_rotmats(quats)

    @classmethod
    def local(cls, max_angle, nrots=100):
        quats = []
        radian_max_angle = np.deg2rad(max_angle)
        while len(quats) < nrots - 1:
            quat = cls.random_rotation()
            angle = 2 * np.arccos(quat[0])
            if angle <= radian_max_angle:
                quats.append(quat)
        quats.append(np.asarray([1, 0, 0, 0], dtype=np.float64))
        return np.asarray(quats)

    @staticmethod
    def quats_to_rotmats(quaternions):
        """Converts an array of quaternions to rotation matrices.

        Args:
            quaternions (np.ndarray[np.float]):
                A (n, 4) array of rotations, expressed as quaternions.

        Returns:
            np.ndarray[np.float]:
                A (n, 3, 3) array of rotations, expressed as rotation matrices.
        """

        # Unpack quaternions into columns of coefficients
        (w, x, y, z) = quaternions.T

        # Calculate the magnitude of the quats
        Nq = w**2 + x**2 + y**2 + z**2

        # Determine values of scalars required to make unit quats
        s = 1.0 / Nq

        # Calculate scaled X, Y, Z
        X, Y, Z = x * s * 2, y * s * 2, z * s * 2

        # Fill rotmats array
        rotmats = np.empty((quaternions.shape[0], 3, 3), dtype=np.float64)
        rotmats[:, 0, 0] = 1.0 - (y * Y + z * Z)
        rotmats[:, 0, 1] = x * Y - w * Z
        rotmats[:, 0, 2] = x * Z + w * Y

        rotmats[:, 1, 0] = x * Y + w * Z
        rotmats[:, 1, 1] = 1.0 - (x * X + z * Z)
        rotmats[:, 1, 2] = y * Z - w * X

        rotmats[:, 2, 0] = x * Z - w * Y
        rotmats[:, 2, 1] = y * Z + w * X
        rotmats[:, 2, 2] = 1.0 - (x * X + y * Y)

        # In place round to 8dp
        rotmats.round(decimals=8, out=rotmats)

        return rotmats

    @classmethod
    def random_rotation(cls):
        """Return a random rotation, expressed as a unit quaternion.

        This algorithm generates uniformly sampled unit quaternions.

        Returns:
            np.ndarray[float]: A (4,) unit quaternion for rotation.

        Citations:
            Marsaglia G: Choosing a Point from the Surface of a Sphere.
                Ann Math Stat 1972, 43:645–646.
                doi:10.1214/aoms/1177692644
        """
        # Choose e1, e2 independent uniform on (-1, 1), until s1 < 1
        s1 = 1
        while s1 >= 1.0:
            e1, e2 = np.random.uniform(-1, 1, size=(2,))
            s1 = e1**2 + e2**2

        # Choose e3, e4 independent uniform on (-1, 1), until s2 < 1
        s2 = 1
        while s2 >= 1.0:
            e3, e4 = np.random.uniform(-1, 1, size=(2,))
            s2 = e3**2 + e4**2

        # Then construct point on surface of 4-sphere
        root = np.sqrt((1 - s1) / s2)
        quat = np.array([e1, e2, e3 * root, e4 * root])

        return quat<|MERGE_RESOLUTION|>--- conflicted
+++ resolved
@@ -195,13 +195,6 @@
         self.residue._coor[self.atoms_to_rotate] = (
             R @ self._coor_to_rotate.T
         ).T + self._origin
-<<<<<<< HEAD
-=======
-
-
-class GlobalRotator:
->>>>>>> 251b2e2e
-
 
 class GlobalRotator:
     """Rotate ligand around its center."""
