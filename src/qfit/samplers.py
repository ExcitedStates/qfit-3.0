--- conflicted
+++ resolved
@@ -74,13 +74,9 @@
         self.ligand.coor = self.coor_to_translate + np.asarray(trans)
 
 
-<<<<<<< HEAD
 class CBAngleRotator(_BaseSampler):
-    """Deflects a residue's sidechain by bending the CA-CB-CG angle.
-=======
-class CBAngleRotator:
-    """Deflects a residue's sidechain by bending the CA-CB-CG angle. Rotate about the axis perpendicular to CB-CA and CB-CG vectors.
->>>>>>> 2fbee0d3
+    """Deflects a residue's sidechain by bending the CA-CB-CG angle. Rotate
+    about the axis perpendicular to CB-CA and CB-CG vectors.
 
     Attributes:
         residue (qfit._BaseResidue): Residue being manipulated.
@@ -133,13 +129,12 @@
         new_coor = (rot_mat @ self._coor_to_rotate.T).T + self._origin
         self.residue.set_xyz(new_coor, self.atoms_to_rotate)
 
+
 class BisectingAngleRotator:
     """"
-    Deflects a residue's sidechain by bending the CA-CB-CG angle. Rotate the aromatic side chain about an axis bisecting this angle. 
-
-<<<<<<< HEAD
-class GlobalRotator(_BaseSampler):
-=======
+    Deflects a residue's sidechain by bending the CA-CB-CG angle. Rotate the
+    aromatic side chain about an axis bisecting this angle. 
+
     Attributes:
         residue (qfit._BaseResidue): Residue being manipulated.
         atoms_to_rotate (np.ndarray[int]): Atom indices that will be moved by
@@ -148,7 +143,8 @@
     
     def __init__(self, residue):
         """
-        Inits a BisectingAngleRotator to rotate the sidechain about an axis bisecting the CA-CB-CG angle of a residue
+        Inits a BisectingAngleRotator to rotate the sidechain about an axis
+        bisecting the CA-CB-CG angle of a residue
         
         Args:
             residue (qfit._BaseResidue): Residue to manipulate.
@@ -157,7 +153,7 @@
 
         # These atoms define the angle
         angle_selection = residue.select("name", ("CA", "CB", "CG"))
-        if angle_selection.size != 3:
+        if angle_selection.size() != 3:
             raise RuntimeError("Residue does not have CA, CB and xG atom for rotation.")
 
         # Only atoms after CB can be moved
@@ -168,7 +164,7 @@
         # Define the origin of rotation as the coordinates of the CB atom
         self._origin = self.residue.extract("name", "CB").coor[0]
         # Get the coordinates of the atoms to rotate 
-        self._coor_to_rotate = self.residue._coor[self.atoms_to_rotate]
+        self._coor_to_rotate = self.residue.get_xyz(self.atoms_to_rotate)
         self._coor_to_rotate -= self._origin
         # Extract the coordinates of the CA and CG atoms, and translate them relative to the origin
         axis_coor = self.residue.extract("name", ("CA", "CG")).coor
@@ -195,12 +191,11 @@
         # freely rotate the coordinates and perform the inverse operation to realign the
         # axis to the real world frame.
         R = self._forward @ Rz(np.deg2rad(angle))
-        self.residue._coor[self.atoms_to_rotate] = (
-            R @ self._coor_to_rotate.T
-        ).T + self._origin
-class GlobalRotator:
->>>>>>> 2fbee0d3
-
+        new_coor = (R @ self._coor_to_rotate.T).T + self._origin
+        self.residue.set_xyz(new_coor, self.atoms_to_rotate)
+
+
+class GlobalRotator(_BaseSampler):
     """Rotate ligand around its center."""
 
     def __init__(self, ligand, center=None):
